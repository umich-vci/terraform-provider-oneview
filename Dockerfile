FROM golang:alpine

RUN apk add --update git make sudo unzip wget openssh

RUN wget --no-check-certificate https://releases.hashicorp.com/terraform/0.6.16/terraform_0.6.16_linux_amd64.zip && \
    unzip terraform_0.6.16_linux_amd64.zip -d /usr/local/terraform && \
    rm terraform_0.6.16_linux_amd64.zip && \
    rm /usr/local/terraform/terraform-provider-* && \
    rm /usr/local/terraform/terraform-provisioner-chef

RUN mkdir -p /go/src/HewlettPackard/ && \
    cd /go/src/HewlettPackard && \
    git clone https://github.com/HewlettPackard/terraform-provider-oneview.git && \
    cd terraform-provider-oneview && \
    git config --global http.sslVerify false && \
    go get && \
    CGO_ENABLED=0 go build -a -installsuffix cgo -o terraform-provider-oneview && \
    mv terraform-provider-oneview /usr/local/terraform/
    cd /go && \
<<<<<<< HEAD
    rm -rf *
    
=======
    rm -rf * && \
    git config --global http.sslVerify true
>>>>>>> 0b2cf7c7
<|MERGE_RESOLUTION|>--- conflicted
+++ resolved
@@ -17,10 +17,5 @@
     CGO_ENABLED=0 go build -a -installsuffix cgo -o terraform-provider-oneview && \
     mv terraform-provider-oneview /usr/local/terraform/
     cd /go && \
-<<<<<<< HEAD
-    rm -rf *
-    
-=======
     rm -rf * && \
-    git config --global http.sslVerify true
->>>>>>> 0b2cf7c7
+    git config --global http.sslVerify true