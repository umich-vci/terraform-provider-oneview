--- conflicted
+++ resolved
@@ -182,19 +182,8 @@
 |<sub>/rest/switch-types</sub>                                                            | GET      | :white_check_mark:   | :white_check_mark:   | :heavy_multiplication_x:   |
 |<sub>/rest/switch-types/{id}</sub>                                                       | GET      | :white_check_mark:   | :white_check_mark:   | :heavy_multiplication_x:   |
 |     **Storage Volume Attachments**                                                                                                                                   |
-<<<<<<< HEAD
-|<sub>/rest/storage-volume-attachments</sub>                                              | GET      | :heavy_multiplication_x:  | :heavy_multiplication_x: | :white_check_mark:   | :white_check_mark:   | :white_check_mark:   | :white_check_mark:   | 
-|<sub>/rest/storage-volume-attachments/{id}</sub>                                         | GET      | :heavy_multiplication_x:  | :heavy_multiplication_x: | :white_check_mark:   | :white_check_mark:   | :white_check_mark:   | :white_check_mark:   |
-=======
 |<sub>/rest/storage-volume-attachments</sub>                                              | GET      | :heavy_multiplication_x:  | :heavy_multiplication_x: | :heavy_multiplication_x:   | :white_check_mark:   | :white_check_mark:   | :white_check_mark:   | 
 |<sub>/rest/storage-volume-attachments/{id}</sub>                                         | GET      | :heavy_multiplication_x:  | :heavy_multiplication_x: | :heavy_multiplication_x:   | :white_check_mark:   | :white_check_mark:   | :white_check_mark:   |
-|     **Storage Volume Templates**                                                                                                                                   |
-|<sub>/rest/storage-volume-templates</sub>                                              | GET      | :heavy_multiplication_x:  | :heavy_multiplication_x: | :heavy_multiplication_x:   | :white_check_mark:   | :white_check_mark:   | :white_check_mark:   | 
-|<sub>/rest/storage-volume-templates/{id}</sub>                                         | GET      | :heavy_multiplication_x:  | :heavy_multiplication_x: | :heavy_multiplication_x:   | :white_check_mark:   | :white_check_mark:   | :white_check_mark:   |
-|<sub>/rest/storage-volume-templates</sub>                                                         | POST     | :heavy_multiplication_x:   | :heavy_multiplication_x:   | :white_check_mark:   | :white_check_mark:   | :white_check_mark:   | :white_check_mark:   |
-|<sub>/rest/storage-volume-templates</sub>                                                         | DELETE   | :heavy_multiplication_x:   | :heavy_multiplication_x:   | :heavy_multiplication_x:   | :white_check_mark:   | :white_check_mark:   | :white_check_mark:   |
-<sub>/rest/storage-volume-templates/{id}</sub>                                                     | PUT      | :heavy_multiplication_x:   | :heavy_multiplication_x:   | :heavy_multiplication_x:   | :white_check_mark:   | :white_check_mark:   | :white_check_mark:   |
->>>>>>> 455a2ef2
 |     **Tasks**                                                                                                                                     |
 |<sub>/rest/tasks</sub>                                                                   | GET      | :white_check_mark:   | :white_check_mark:   | :white_check_mark:   | :white_check_mark:   | :white_check_mark:   |
 |     **Version**                                                                                                                                   |
@@ -210,7 +199,6 @@
 |<sub>/rest/storage-volumes/{id}</sub>                                                    | GET      | :white_check_mark:   | :white_check_mark:   | :white_check_mark:   | :white_check_mark:   | :white_check_mark:   | :white_check_mark:   |
 |<sub>/rest/storage-volumes</sub>                                                         | POST     | :white_check_mark:   | :white_check_mark:   | :white_check_mark:   | :white_check_mark:   | :white_check_mark:   | :white_check_mark:   |
 |<sub>/rest/storage-volumes/{id}</sub>                                                    | PUT      | :white_check_mark:   | :white_check_mark:   | :white_check_mark:   | :white_check_mark:   | :white_check_mark:   | :white_check_mark:   |
-<<<<<<< HEAD
 |<sub>/rest/storage-volumes/{id}</sub>                                                    | DELETE   | :white_check_mark:   | :white_check_mark:   | :white_check_mark:   | :white_check_mark:   | :white_check_mark:   | :white_check_mark:   |
 
 ## HPE Synergy Image Streamer
@@ -222,7 +210,4 @@
 |<sub> /rest/deployment-plans </sub>                                       | GET              | :heavy_multiplication_x: | :white_check_mark: | :white_check_mark: | :white_check_mark: | :white_check_mark: |
 |<sub> /rest/deployment-plans/{id} </sub>                                  | GET              | :heavy_multiplication_x: | :white_check_mark: | :white_check_mark: | :white_check_mark: | :white_check_mark: |
 |<sub> /rest/deployment-plans/{id} </sub>                                  | PUT              | :heavy_multiplication_x: | :white_check_mark: | :white_check_mark: | :white_check_mark: | :white_check_mark: |
-|<sub> /rest/deployment-plans/{id} </sub>                                  | DELETE           | :heavy_multiplication_x: | :white_check_mark: | :white_check_mark: | :white_check_mark: | :white_check_mark: |
-=======
-|<sub>/rest/storage-volumes/{id}</sub>                                                    | DELETE   | :white_check_mark:   | :white_check_mark:   | :white_check_mark:   | :white_check_mark:   | :white_check_mark:   | :white_check_mark:   |
->>>>>>> 455a2ef2
+|<sub> /rest/deployment-plans/{id} </sub>                                  | DELETE           | :heavy_multiplication_x: | :white_check_mark: | :white_check_mark: | :white_check_mark: | :white_check_mark: |