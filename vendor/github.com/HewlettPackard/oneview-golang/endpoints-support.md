--- conflicted
+++ resolved
@@ -179,15 +179,10 @@
 |<sub>/rest/storage-systems</sub>                                                         | DELETE   | :heavy_minus_sign:   | :heavy_minus_sign:   | :white_check_mark:   | :white_check_mark:   | :white_check_mark:   | :white_check_mark:   |
 <sub>/rest/storage-systems/{id}</sub>                                                     | PUT      | :heavy_minus_sign:   | :heavy_minus_sign:   | :white_check_mark:   | :white_check_mark:   | :white_check_mark:   | :white_check_mark:   |
 |<sub>/rest/storage-systems/{id}/storage-volume-sets</sub>                                    | GET      | :heavy_minus_sign:   | :heavy_minus_sign:   | :heavy_minus_sign:   | :heavy_minus_sign:   | :heavy_minus_sign:   | :white_check_mark:   |
-<<<<<<< HEAD
-|     **Storage Volume Attachments**                                                                                                                                   |
-=======
 |     **Switch Types**                                                                                                                              |
 |<sub>/rest/switch-types</sub>                                                            | GET      | :white_check_mark:   | :white_check_mark:   | :heavy_multiplication_x:   |
 |<sub>/rest/switch-types/{id}</sub>                                                       | GET      | :white_check_mark:   | :white_check_mark:   | :heavy_multiplication_x:   |
 |     **Storage Volume Attachments**
-
->>>>>>> ed138db7
 |<sub>/rest/storage-volume-attachments</sub>                                              | GET      | :heavy_multiplication_x:  | :heavy_multiplication_x: | :heavy_multiplication_x:   | :white_check_mark:   | :white_check_mark:   | :white_check_mark:   | 
 |<sub>/rest/storage-volume-attachments/{id}</sub>                                         | GET      | :heavy_multiplication_x:  | :heavy_multiplication_x: | :heavy_multiplication_x:   | :white_check_mark:   | :white_check_mark:   | :white_check_mark:   |
 |     **Storage Volume Templates**                                                                                                                                   |
