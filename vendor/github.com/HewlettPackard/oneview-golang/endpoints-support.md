--- conflicted
+++ resolved
@@ -182,14 +182,10 @@
 |     **Switch Types**                                                                                                                              |
 |<sub>/rest/switch-types</sub>                                                            | GET      | :white_check_mark:   | :white_check_mark:   | :heavy_multiplication_x:   |
 |<sub>/rest/switch-types/{id}</sub>                                                       | GET      | :white_check_mark:   | :white_check_mark:   | :heavy_multiplication_x:   |
-|     **Storage Volume Attachments**                                                                                                                                   |
-<<<<<<< HEAD
-|<sub>/rest/storage-volume-attachments</sub>                                              | GET      | :heavy_multiplication_x:  | :heavy_multiplication_x: | :white_check_mark:   | :white_check_mark:   | :white_check_mark:   | :white_check_mark:   | 
-|<sub>/rest/storage-volume-attachments/{id}</sub>                                         | GET      | :heavy_multiplication_x:  | :heavy_multiplication_x: | :white_check_mark:   | :white_check_mark:   | :white_check_mark:   | :white_check_mark:   |
-=======
+|     **Storage Volume Attachments**
+
 |<sub>/rest/storage-volume-attachments</sub>                                              | GET      | :heavy_multiplication_x:  | :heavy_multiplication_x: | :heavy_multiplication_x:   | :white_check_mark:   | :white_check_mark:   | :white_check_mark:   | 
 |<sub>/rest/storage-volume-attachments/{id}</sub>                                         | GET      | :heavy_multiplication_x:  | :heavy_multiplication_x: | :heavy_multiplication_x:   | :white_check_mark:   | :white_check_mark:   | :white_check_mark:   |
->>>>>>> 72a20b0f
 |     **Tasks**                                                                                                                                     |
 |<sub>/rest/tasks</sub>                                                                   | GET      | :white_check_mark:   | :white_check_mark:   | :white_check_mark:   | :white_check_mark:   | :white_check_mark:   |
 |     **Version**                                                                                                                                   |
