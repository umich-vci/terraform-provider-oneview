***Legend***

| Item | Meaning |
| ------------------ | --------------------------------------------- |
|  :white_check_mark: | Endpoint implemented in the GO SDK and tested for this API version :tada: |
|  :heavy_multiplication_x:  | Endpoint considered as 'out-of-scope' for the GO SDK.              |
|  :heavy_minus_sign: | Endpoint not available for this API Version |

<br />

***Notes***

* If an endpoint is marked as implemented in a previous version of the API, it will likely already be working for newer API versions, however in these cases it is important to:
1. Specify the 'type' of the resource when using an untested API, as it will not get set by default
2. If an example is not working, verify the [HPE OneView REST API Documentation](http://h17007.www1.hpe.com/docs/enterprise/servers/oneview4.2/cic-api/en/index.html) for the respective API version being used, since the expected attributes for that resource might have changed.

<br />

## HPE OneView
| Endpoints                                                                       | Verb     | V200 | V300 | V500 |V600 |V800 | V1000 |
| --------------------------------------------------------------------------------------- | -------- | :------------------: | :------------------: | :------------------: | :------------------: | :------------------: | :------------------: |
|     **Enclosures**                                                                                                                                |
|<sub>/rest/enclosures</sub>                                                              | GET      | :heavy_multiplication_x:   | :heavy_multiplication_x:   | :white_check_mark:   | :white_check_mark:   | :white_check_mark:   |
|<sub>/rest/enclosures</sub>                                                              | POST     | :heavy_multiplication_x:   | :heavy_multiplication_x:   | :white_check_mark:   | :white_check_mark:   | :white_check_mark:   |
|<sub>/rest/enclosures/{id}</sub>                                                         | GET      | :heavy_multiplication_x:   | :heavy_multiplication_x:   | :white_check_mark:   | :white_check_mark:   | :white_check_mark:   |
|<sub>/rest/enclosures/{id}</sub>                                                         | PUT      | :heavy_multiplication_x:   | :heavy_multiplication_x:   | :white_check_mark:   | :white_check_mark:   | :white_check_mark:   |
|<sub>/rest/enclosures/{id}</sub>                                                         | DELETE   | :heavy_multiplication_x:   | :heavy_multiplication_x:   | :white_check_mark:   | :white_check_mark:   | :white_check_mark:   |
|     **Enclosure Groups**                                                                                                                          |
|<sub>/rest/enclosure-groups</sub>                                                        | GET      | :white_check_mark:   | :white_check_mark:   | :heavy_multiplication_x:   | :white_check_mark:   | :white_check_mark:   | :white_check_mark:   |
|<sub>/rest/enclosure-groups</sub>                                                        | POST     | :white_check_mark:   | :white_check_mark:   | :heavy_multiplication_x:   | :white_check_mark:   | :white_check_mark:   | :white_check_mark:   |
|<sub>/rest/enclosure-groups/{id}</sub>                                                   | GET      | :white_check_mark:   | :white_check_mark:   | :heavy_multiplication_x:   | :white_check_mark:   | :white_check_mark:   | :white_check_mark:   |
|<sub>/rest/enclosure-groups/{id}</sub>                                                   | PUT      | :white_check_mark:   | :white_check_mark:   | :heavy_multiplication_x:   | :white_check_mark:   | :white_check_mark:   | :white_check_mark:   |
|<sub>/rest/enclosure-groups/{id}</sub>                                                   | DELETE   | :white_check_mark:   | :white_check_mark:   | :heavy_multiplication_x:   | :white_check_mark:   | :white_check_mark:   | :white_check_mark:   |
|<sub>/rest/enclosure-groups/{id}/script</sub>                                            | GET      | :heavy_minus_sign:   | :heavy_minus_sign:   | :heavy_multiplication_x:   | :white_check_mark:   | :white_check_mark:   | :heavy_multiplication_x:   |
|<sub>/rest/enclosure-groups/{id}/script</sub>                                            | PUT      | :heavy_minus_sign:   | :heavy_minus_sign:   | :heavy_multiplication_x:   | :white_check_mark:   | :white_check_mark:   | :heavy_multiplication_x:   |
|     **Ethernet Networks**                                                                                                                         |
|<sub>/rest/ethernet-networks</sub>                                                       | GET      | :white_check_mark:   | :white_check_mark:   | :white_check_mark:   | :white_check_mark:   | :white_check_mark:   | :white_check_mark:   |
|<sub>/rest/ethernet-networks</sub>                                                       | POST     | :white_check_mark:   | :white_check_mark:   | :white_check_mark:   | :white_check_mark:   | :white_check_mark:   | :white_check_mark:   |
|<sub>/rest/ethernet-networks/bulk</sub>                                                  | POST     | :heavy_minus_sign:   | :heavy_minus_sign:   | :white_check_mark:   | :white_check_mark:   | :white_check_mark:   | :white_check_mark:   |
|<sub>/rest/ethernet-networks/{id}</sub>                                                  | GET      | :white_check_mark:   | :white_check_mark:   | :white_check_mark:   | :white_check_mark:   | :white_check_mark:   | :white_check_mark:   |
|<sub>/rest/ethernet-networks/{id}</sub>                                                  | PUT      | :white_check_mark:   | :white_check_mark:   | :white_check_mark:   | :white_check_mark:   | :white_check_mark:   | :white_check_mark:   |
|<sub>/rest/ethernet-networks/{id}</sub>                                                  | PATCH    | :heavy_minus_sign:   | :heavy_minus_sign:   | :heavy_minus_sign:         | :heavy_minus_sign:   | :heavy_minus_sign:   | :heavy_minus_sign:   |
|<sub>/rest/ethernet-networks/{id}</sub>                                                  | DELETE   | :white_check_mark:   | :white_check_mark:   | :white_check_mark:   | :white_check_mark:   | :white_check_mark:   | :white_check_mark:   |
|<sub>/rest/ethernet-networks/{id}/associatedProfiles</sub>                               | GET      | :heavy_minus_sign:   | :heavy_minus_sign:   | :white_check_mark:   | :white_check_mark:   | :white_check_mark:   | :white_check_mark:   |
|<sub>/rest/ethernet-networks/{id}/associatedUplinkGroups</sub>                           | GET      | :heavy_minus_sign:   | :heavy_minus_sign:   | :white_check_mark:   | :white_check_mark:   | :white_check_mark:   | :white_check_mark:   |
|     **FC Networks**                                                                                                                               |
|<sub>/rest/fc-networks</sub>                                                             | GET      | :white_check_mark:   | :white_check_mark:   | :white_check_mark:         | :white_check_mark:   | :white_check_mark:   | :white_check_mark:   |
|<sub>/rest/fc-networks</sub>                                                             | POST     | :white_check_mark:   | :white_check_mark:   | :white_check_mark:         | :white_check_mark:   | :white_check_mark:   | :white_check_mark:   |
|<sub>/rest/fc-networks/{id}</sub>                                                        | GET      | :white_check_mark:   | :white_check_mark:   | :white_check_mark:         | :white_check_mark:   | :white_check_mark:   | :white_check_mark:   |
|<sub>/rest/fc-networks/{id}</sub>                                                        | PATCH    | :heavy_minus_sign:   | :heavy_minus_sign:   | :heavy_multiplication_x:   | :heavy_minus_sign:   | :heavy_minus_sign:   | :heavy_minus_sign:   |
|<sub>/rest/fc-networks/{id}</sub>                                                        | PUT      | :white_check_mark:   | :white_check_mark:   | :white_check_mark:         | :white_check_mark:   | :white_check_mark:   | :white_check_mark:   |
|<sub>/rest/fc-networks/{id}</sub>                                                        | DELETE   | :white_check_mark:   | :white_check_mark:   | :white_check_mark:         | :white_check_mark:   | :white_check_mark:   | :white_check_mark:   |
|     **FCoE Networks**                                                                                                                             |
|<sub>/rest/fcoe-networks</sub>                                                           | GET      | :white_check_mark:   | :white_check_mark:   | :heavy_multiplication_x:   |
|<sub>/rest/fcoe-networks</sub>                                                           | POST     | :white_check_mark:   | :white_check_mark:   | :heavy_multiplication_x:   |
|<sub>/rest/fcoe-networks/{id}</sub>                                                      | GET      | :white_check_mark:   | :white_check_mark:   | :heavy_multiplication_x:   |
|<sub>/rest/fcoe-networks/{id}</sub>                                                      | PATCH    | :heavy_minus_sign:   | :heavy_minus_sign:   | :heavy_multiplication_x:   |
|<sub>/rest/fcoe-networks/{id}</sub>                                                      | PUT      | :white_check_mark:   | :white_check_mark:   | :heavy_multiplication_x:   |
|<sub>/rest/fcoe-networks/{id}</sub>                                                      | DELETE   | :white_check_mark:   | :white_check_mark:   | :heavy_multiplication_x:   |
|     **Interconnects**                                                                                                                          |
|<sub>/rest/interconnects</sub>                                                           | GET      | :heavy_multiplication_x:   | :heavy_multiplication_x:   | :heavy_multiplication_x:   | :white_check_mark:   | :white_check_mark:   |
|<sub>/rest/interconnects/{id}</sub>                                                      | GET      | :heavy_multiplication_x:   | :heavy_multiplication_x:   | :heavy_multiplication_x:   | :white_check_mark:   | :white_check_mark:   |
|     **Interconnect Types**                                                                                                                        |
|<sub>/rest/interconnect-types</sub>                                                      | GET      | :white_check_mark:   | :white_check_mark:   | :white_check_mark:   | :white_check_mark:  | :white_check_mark:  | :white_check_mark:  |
|<sub>/rest/interconnect-types/{id}</sub>                                                 | GET      | :white_check_mark:   | :white_check_mark:   | :white_check_mark:   | :white_check_mark:  | :white_check_mark:  | :white_check_mark:  |
|     **Logical Enclosures**                                                                                                               |
|<sub>/rest/logical-enclosures</sub>                                             | GET      | :heavy_multiplication_x:   | :heavy_multiplication_x:   | :white_check_mark:   | :white_check_mark:  | :white_check_mark:  | :white_check_mark:  |
|<sub>/rest/logical-enclosures</sub>                                             | POST     | :heavy_multiplication_x:   | :heavy_multiplication_x:   | :white_check_mark:   | :white_check_mark:  | :white_check_mark:  | :white_check_mark:  |
|<sub>/rest/logical-enclosures/{id}</sub>                                        | GET      | :heavy_multiplication_x:   | :heavy_multiplication_x:   | :white_check_mark:   | :white_check_mark:  | :white_check_mark:  | :white_check_mark:  |
|<sub>/rest/logical-enclosures/{id}</sub>                                        | PUT      | :heavy_multiplication_x:   | :heavy_multiplication_x:   | :white_check_mark:   | :white_check_mark:  | :white_check_mark:  | :white_check_mark:  |
|<sub>/rest/logical-enclosures/{id}/updateFromGroup</sub>                        | PUT      | :heavy_multiplication_x:   | :heavy_multiplication_x:   | :heavy_multiplication_x:   | :white_check_mark:  | :white_check_mark:  | :white_check_mark:  |
|<sub>/rest/logical-enclosures/{id}</sub>                                        | DELETE   | :heavy_multiplication_x:   | :heavy_multiplication_x:   | :white_check_mark:   | :white_check_mark:  | :white_check_mark:  | :white_check_mark:  |
|     **Logical Interconnect Groups**                                                                                                             |
|<sub>/rest/logical-interconnect-groups</sub>                                             | GET      | :white_check_mark:   | :white_check_mark:   | :heavy_multiplication_x:   |  :heavy_multiplication_x: | :white_check_mark:   |
|<sub>/rest/logical-interconnect-groups</sub>                                             | POST     | :white_check_mark:   | :white_check_mark:   | :heavy_multiplication_x:   |  :heavy_multiplication_x: | :white_check_mark:   |
|<sub>/rest/logical-interconnect-groups/{id}</sub>                                        | GET      | :white_check_mark:   | :white_check_mark:   | :heavy_multiplication_x:   |  :heavy_multiplication_x: | :white_check_mark:   |
|<sub>/rest/logical-interconnect-groups/defaultSettings</sub>                             | GET      | :heavy_multiplication_x:   | :heavy_multiplication_x:   | :heavy_multiplication_x:   |  :heavy_multiplication_x: | :white_check_mark:   |
|<sub>/rest/logical-interconnect-groups/{id}</sub>                                        | PUT      | :white_check_mark:   | :white_check_mark:   | :heavy_multiplication_x:   |  :heavy_multiplication_x: |  :white_check_mark:   |
|<sub>/rest/logical-interconnect-groups/{id}</sub>                                        | PATCH    | :heavy_minus_sign:   | :heavy_minus_sign:   | :heavy_multiplication_x:   |  :heavy_minus_sign: |  :heavy_minus_sign:  |
|<sub>/rest/logical-interconnect-groups/{id}</sub>                                        | DELETE   | :white_check_mark:   | :white_check_mark:   | :heavy_multiplication_x:   |  :heavy_multiplication_x: |  :white_check_mark:   |
|     **Logical Interconnects**                                                                                                               |
|<sub>/rest/logical-interconnects</sub>                                                   | GET      | :heavy_multiplication_x:   | :heavy_multiplication_x:   | :heavy_multiplication_x:         | :heavy_multiplication_x:   | :white_check_mark:   |
|<sub>/rest/logical-interconnects/compliance</sub>                                        | PUT      | :heavy_multiplication_x:   | :heavy_multiplication_x:   | :heavy_multiplication_x:         | :heavy_multiplication_x:   | :white_check_mark:   |
|<sub>/rest/logical-interconnects/{id}</sub>                                               | GET      | :heavy_multiplication_x:   | :heavy_multiplication_x:   | :heavy_multiplication_x:         | :heavy_multiplication_x:   | :white_check_mark:   |
|<sub>/rest/logical-interconnects/{id}</sub>                                               | PATCH      | :heavy_multiplication_x:   | :heavy_multiplication_x:   | :heavy_multiplication_x:         | :heavy_multiplication_x:   | :heavy_multiplication_x:   |
|<sub>/rest/logical-interconnects/compliance</sub>                                         | PUT      | :heavy_multiplication_x:   | :heavy_multiplication_x:   | :heavy_multiplication_x:         | :heavy_multiplication_x:   | :white_check_mark:   |
|<sub>/rest/logical-interconnects/{id}/compliance</sub>                                    | PUT      | :heavy_multiplication_x:   | :heavy_multiplication_x:   | :heavy_multiplication_x:         | :heavy_multiplication_x:   | :white_check_mark:   |
|<sub>/rest/logical-interconnects/{id}/ethernetSettings</sub>                              | GET      | :heavy_multiplication_x:   | :heavy_multiplication_x:   | :heavy_multiplication_x:         | :heavy_multiplication_x:   | :white_check_mark:   |
|<sub>/rest/logical-interconnects/{id}/ethernetSettings</sub>                              | PUT      | :heavy_multiplication_x:   | :heavy_multiplication_x:   | :heavy_multiplication_x:         | :heavy_multiplication_x:   | :white_check_mark:   |
|<sub>/rest/logical-interconnects/{id}/firmware</sub>                                      | GET      | :heavy_multiplication_x:   | :heavy_multiplication_x:   | :heavy_multiplication_x:         | :heavy_multiplication_x:   | :white_check_mark:   |
|<sub>/rest/logical-interconnects/{id}/firmware</sub>                                      | PUT      | :heavy_multiplication_x:   | :heavy_multiplication_x:   | :heavy_multiplication_x:         | :heavy_multiplication_x:   | :white_check_mark:   |
|<sub>/rest/logical-interconnects/{id}/forwarding-information-base</sub>                   | GET      | :heavy_multiplication_x:   | :heavy_multiplication_x:   | :heavy_multiplication_x:         | :heavy_multiplication_x:   | :white_check_mark:   |
|<sub>/rest/logical-interconnects/{id}/forwarding-information-base</sub>                   | POST      | :heavy_multiplication_x:   | :heavy_multiplication_x:   | :heavy_multiplication_x:         | :heavy_multiplication_x:   | :heavy_multiplication_x:   |
|<sub>/rest/logical-interconnects/{id}/forwarding-information-base/{dumpFileName}.{suffix}</sub>  | GET      | :heavy_multiplication_x:   | :heavy_multiplication_x:   | :heavy_multiplication_x:         | :heavy_multiplication_x:   | :heavy_multiplication_x:   |
|<sub>/rest/logical-interconnects/{id}/internalNetworks</sub>                              | PUT      | :heavy_multiplication_x:   | :heavy_multiplication_x:   | :heavy_multiplication_x:         | :heavy_multiplication_x:   | :white_check_mark:   |
|<sub>/rest/logical-interconnects/{id}/internalNetworks</sub>                              | GET      | :heavy_multiplication_x:   | :heavy_multiplication_x:   | :heavy_multiplication_x:         | :heavy_multiplication_x:   | :white_check_mark:   |
|<sub>/rest/logical-interconnects/{id}/internalVlans</sub>                                 | GET      | :heavy_multiplication_x:   | :heavy_multiplication_x:   | :heavy_multiplication_x:         | :heavy_multiplication_x:   | :white_check_mark:   |
|<sub>/rest/logical-interconnects/{id}/qos-aggregated-configuration</sub>                  | GET      | :heavy_multiplication_x:   | :heavy_multiplication_x:   | :heavy_multiplication_x:         | :heavy_multiplication_x:   | :white_check_mark:   |
|<sub>/rest/logical-interconnects/{id}/qos-aggregated-configuration</sub>                  | PUT      | :heavy_multiplication_x:   | :heavy_multiplication_x:   | :heavy_multiplication_x:         | :heavy_multiplication_x:   | :white_check_mark:   |
|<sub>/rest/logical-interconnects/{id}/snmp-configuration</sub>                            | GET      | :heavy_multiplication_x:   | :heavy_multiplication_x:   | :heavy_multiplication_x:         | :heavy_multiplication_x:   | :white_check_mark:   |
|<sub>/rest/logical-interconnects/{id}/snmp-configuration</sub>                            | PUT      | :heavy_multiplication_x:   | :heavy_multiplication_x:   | :heavy_multiplication_x:         | :heavy_multiplication_x:   | :white_check_mark:   |
|<sub>/rest/logical-interconnects/{id}/unassignedPortsForPortMonitor</sub>                 | GET      | :heavy_multiplication_x:   | :heavy_multiplication_x:   | :heavy_multiplication_x:         | :heavy_multiplication_x:   | :white_check_mark:   |
|<sub>/rest/logical-interconnects/{id}/unassignedUplinkPortsForPortMonitor</sub>           | GET      | :heavy_multiplication_x:   | :heavy_multiplication_x:   | :heavy_multiplication_x:         | :heavy_multiplication_x:   | :white_check_mark:   |
|<sub>/rest/logical-interconnects/{lsId}/configuration</sub>                               | PUT      | :heavy_multiplication_x:   | :heavy_multiplication_x:   | :heavy_multiplication_x:         | :heavy_multiplication_x:   | :white_check_mark:   |
|<sub>/rest/logical-interconnects/{lsId}/port-monitor</sub>                                | GET      | :heavy_multiplication_x:   | :heavy_multiplication_x:   | :heavy_multiplication_x:         | :heavy_multiplication_x:   | :white_check_mark:   |
|<sub>/rest/logical-interconnects/{lsId}/port-monitor</sub>                                | PUT      | :heavy_multiplication_x:   | :heavy_multiplication_x:   | :heavy_multiplication_x:         | :heavy_multiplication_x:   | :white_check_mark:   |
|<sub>/rest/logical-interconnects/{lsId}/telemetry-configurations/{tcId}</sub>             | GET      | :heavy_multiplication_x:   | :heavy_multiplication_x:   | :heavy_multiplication_x:         | :heavy_multiplication_x:   | :white_check_mark:   |
|<sub>/rest/logical-interconnects/{lsId}/telemetry-configurations/{tcId}</sub>             | GET      | :heavy_multiplication_x:   | :heavy_multiplication_x:   | :heavy_multiplication_x:         | :heavy_multiplication_x:   | :white_check_mark:   |
|     **Logical Switch Groups**                                                                                                                     |
|<sub>/rest/logical-switch-groups</sub>                                                   | GET      | :white_check_mark:   | :white_check_mark:   | :heavy_multiplication_x:   |
|<sub>/rest/logical-switch-groups</sub>                                                   |POST      | :white_check_mark:   | :white_check_mark:   | :heavy_multiplication_x:   |
|<sub>/rest/logical-switch-groups/{id}</sub>                                              |GET       | :white_check_mark:   | :white_check_mark:   | :heavy_multiplication_x:   |
|<sub>/rest/logical-switch-groups/{id}</sub>                                              |PUT       | :white_check_mark:   | :white_check_mark:   | :heavy_multiplication_x:   |
|<sub>/rest/logical-switch-groups/{id}</sub>                                              |DELETE    | :white_check_mark:   | :white_check_mark:   | :heavy_multiplication_x:   |
|     **Logical Switches**                                                                                                                         |
|<sub>/rest/logical-switches</sub>                                                        | GET      | :white_check_mark:   | :white_check_mark:   | :heavy_multiplication_x:   |
|<sub>/rest/logical-switches</sub>                                                        |POST      | :white_check_mark:   | :white_check_mark:   | :heavy_multiplication_x:   |
|<sub>/rest/logical-switches/{id}</sub>                                                   |GET       | :white_check_mark:   | :white_check_mark:   | :heavy_multiplication_x:   |
|<sub>/rest/logical-switches/{id}</sub>                                                   |PUT       | :white_check_mark:   | :white_check_mark:   | :heavy_multiplication_x:   |
|<sub>/rest/logical-switches/{id}</sub>                                                   |DELETE    | :white_check_mark:   | :white_check_mark:   | :heavy_multiplication_x:   |
|<sub>/rest/logical-switches/{id}/refresh</sub>                                           |PUT       | :white_check_mark:   | :white_check_mark:   | :heavy_multiplication_x:   |
|     **Network Sets**                                                                                                                              |
|<sub>/rest/network-sets</sub>                                                            | GET      | :white_check_mark:   | :white_check_mark:   | :heavy_multiplication_x:   |:heavy_multiplication_x:   | :white_check_mark:   |
|<sub>/rest/network-sets</sub>                                                            | POST     | :white_check_mark:   | :white_check_mark:   | :heavy_multiplication_x:   |:heavy_multiplication_x:   | :white_check_mark:   |
|<sub>/rest/network-sets/withoutEthernet</sub>                                            | GET      | :heavy_minus_sign:   | :heavy_minus_sign:   | :heavy_multiplication_x:   |:heavy_multiplication_x:   |:heavy_multiplication_x:   |
|<sub>/rest/network-sets/{id}</sub>                                                       | GET      | :white_check_mark:   | :white_check_mark:   | :heavy_multiplication_x:   |:heavy_multiplication_x:   |:heavy_multiplication_x:   |
|<sub>/rest/network-sets/{id}</sub>                                                       | PUT      | :white_check_mark:   | :white_check_mark:   | :heavy_multiplication_x:   |:heavy_multiplication_x:   | :white_check_mark:   |
|<sub>/rest/network-sets/{id}</sub>                                                       | DELETE   | :white_check_mark:   | :white_check_mark:   | :heavy_multiplication_x:   |:heavy_multiplication_x:   | :white_check_mark:   |
|<sub>/rest/network-sets/{id}</sub>                                                       | PATCH    | :heavy_minus_sign:   | :heavy_minus_sign:   | :heavy_multiplication_x:   |:heavy_multiplication_x:   | :heavy_minus_sign:   |
|     **OS Deployment Plans**                                                                                                                      |
|<sub>/rest/os-deployment-plans/</sub>                                                    | GET      | :heavy_minus_sign:   | :white_check_mark:   | :heavy_multiplication_x:   |
|<sub>/rest/os-deployment-plans/{id}</sub>                                                | GET      | :heavy_minus_sign:   | :white_check_mark:   | :heavy_multiplication_x:   |
|     **Power Devices**                                                                                                                             |
|<sub>/rest/power-devices</sub>                                                           | GET      | :white_check_mark:   | :white_check_mark:   | :heavy_multiplication_x:   |
|<sub>/rest/power-devices/{id}</sub>                                                      | GET      | :white_check_mark:   | :white_check_mark:   | :heavy_multiplication_x:   |
|     **SAN Managers**                                                                                                                             |
|<sub>/rest/fc-sans/device-managers</sub>                                                 | GET      | :white_check_mark:   | :heavy_minus_sign:   | :heavy_multiplication_x:   |
|<sub>/rest/fc-sans/device-managers/{id}</sub>                                            | GET      | :white_check_mark:   | :heavy_minus_sign:   | :heavy_multiplication_x:   |
|<sub>/rest/fc-sans/device-managers/{id}</sub>                                            | PUT      | :white_check_mark:   | :white_check_mark:   | :heavy_multiplication_x:   |
|<sub>/rest/fc-sans/device-managers/{id}</sub>                                            | DELETE   | :white_check_mark:   | :white_check_mark:   | :heavy_multiplication_x:   |
|<sub>/rest/fc-sans/providers/{id}/device-managers</sub>                                  | POST     | :white_check_mark:   | :heavy_minus_sign:   | :heavy_multiplication_x:   |
|     **Scope**                                                                                                                                   |
|<sub>/rest/scope</sub>                   	                                              | GET      | :heavy_minus_sign:   | :heavy_minus_sign:   | :heavy_minus_sign:   | :white_check_mark:   | :white_check_mark:   | :white_check_mark:   |
|<sub>/rest/scope/{id}</sub>                                                              | GET      | :heavy_minus_sign:   | :heavy_minus_sign:   | :heavy_minus_sign:   | :white_check_mark:   | :white_check_mark:   | :white_check_mark:   |
|<sub>/rest/scope/{id}</sub>                                                              | PUT      | :heavy_minus_sign:   | :heavy_minus_sign:   | :heavy_minus_sign:   | :white_check_mark:   | :white_check_mark:   | :white_check_mark:   |
|<sub>/rest/scope</sub>                                                                   | POST     | :heavy_minus_sign:   | :heavy_minus_sign:   | :heavy_minus_sign:   | :white_check_mark:   | :white_check_mark:   | :white_check_mark:   |
|<sub>/rest/scope/{id}</sub>                                                              | DELETE   | :heavy_minus_sign:   | :heavy_minus_sign:   | :heavy_minus_sign:   | :white_check_mark:   | :white_check_mark:   | :white_check_mark:   |
|     **Server Hardware**                                                                                                                          |
|<sub>/rest/server-hardware</sub>                                                         | GET      | :white_check_mark:   | :white_check_mark:   | :white_check_mark:   	| :white_check_mark:   | :white_check_mark:   |
|<sub>/rest/server-hardware/{id}</sub>                                                    | GET      | :white_check_mark:   | :white_check_mark:   | :white_check_mark:   	| :white_check_mark:   | :white_check_mark:   |
|<sub>/rest/server-hardware/{id}/powerState</sub>                                         | PUT      | :white_check_mark:   | :white_check_mark:   | :white_check_mark:   	| :white_check_mark:   | :white_check_mark:   |
|<sub>/rest/server-hardware/{id}/firmware</sub>                                           | GET      | :heavy_multiplication_x:   | :heavy_multiplication_x:   | :white_check_mark:   	| :white_check_mark:   | :white_check_mark:   |
|     **Server Hardware Types**                                                                                                                     |
|<sub>/rest/server-hardware-types</sub>                                                   | GET      | :white_check_mark:   | :white_check_mark:   | :heavy_multiplication_x:   | :white_check_mark:   | :white_check_mark:   |
|<sub>/rest/server-hardware-types/{id}</sub>                                              | GET      | :white_check_mark:   | :white_check_mark:   | :heavy_multiplication_x:   | :white_check_mark:   | :white_check_mark:   |
|<sub>/rest/server-hardware-types/{id}</sub>                                              | PUT      | :heavy_minus_sign:   | :heavy_minus_sign:   | :heavy_minus_sign:   | :heavy_multiplication_x:   | :heavy_multiplication_x:   |
|<sub>/rest/server-hardware-types/{id}</sub>                                              | DELETE   | :white_check_mark:   | :white_check_mark:   | :heavy_multiplication_x:   | :heavy_multiplication_x:   | :heavy_multiplication_x:   |
|     **Server Profile Templates**                                                                                                                  |
|<sub>/rest/server-profile-templates</sub>                                                | GET      | :white_check_mark:   | :white_check_mark:   | :heavy_multiplication_x:   | :white_check_mark:   | :white_check_mark:   |
|<sub>/rest/server-profile-templates</sub>                                                | POST     | :white_check_mark:   | :white_check_mark:   | :heavy_multiplication_x:   | :white_check_mark:   | :white_check_mark:   |
|<sub>/rest/server-profile-templates/{id}</sub>                                           | GET      | :white_check_mark:   | :white_check_mark:   | :heavy_multiplication_x:   | :white_check_mark:   | :white_check_mark:   | 
|<sub>/rest/server-profile-templates/{id}</sub>                                           | PUT      | :white_check_mark:   | :white_check_mark:   | :heavy_multiplication_x:   | :white_check_mark:   | :white_check_mark:   |
|<sub>/rest/server-profile-templates/{id}</sub>                                           | DELETE   | :white_check_mark:   | :white_check_mark:   | :heavy_multiplication_x:   | :white_check_mark:   | :white_check_mark:   |
|     **Server Profiles**                                                                                                                           |
|<sub>/rest/server-profiles</sub>                                                         | GET      | :white_check_mark:   | :white_check_mark:   | :heavy_multiplication_x:   | :white_check_mark:   | :white_check_mark:   |
|<sub>/rest/server-profiles</sub>                                                         | POST     | :white_check_mark:   | :white_check_mark:   | :heavy_multiplication_x:   | :white_check_mark:   | :white_check_mark:   |
|<sub>/rest/server-profiles/{id}</sub>                                                    | GET      | :white_check_mark:   | :white_check_mark:   | :heavy_multiplication_x:   | :white_check_mark:   | :white_check_mark:   |
|<sub>/rest/server-profiles</sub>                                                         | DELETE   | :white_check_mark:   | :white_check_mark:   | :heavy_multiplication_x:   | :white_check_mark:   | :white_check_mark:   |
<sub>/rest/server-profiles</sub>                                                          | PUT      | :white_check_mark:   | :white_check_mark:   | :heavy_multiplication_x:   | :white_check_mark:   | :white_check_mark:   |
|     **Storage Pools**                                                                                                                                   |
|<sub>/rest/storage-pools</sub>                                                           | GET      | :heavy_multiplication_x: | :heavy_multiplication_x: | :white_check_mark:   | :white_check_mark:   | :white_check_mark:   | :white_check_mark:   | 
|<sub>/rest/storage-pools/{id}</sub>                                                      | GET      | :heavy_multiplication_x: | :heavy_multiplication_x: | :white_check_mark:   | :white_check_mark:   | :white_check_mark:   | :white_check_mark:   |
|<sub>/rest/storage-pools/{id}</sub>                                                      | PUT      | :heavy_multiplication_x: | :heavy_multiplication_x: | :white_check_mark:   | :white_check_mark:   | :white_check_mark:   | :white_check_mark:   |
|     **Storage Systems**                                                                                                                           |
|<sub>/rest/storage-systems</sub>                                                         | GET      | :heavy_minus_sign:   | :heavy_minus_sign:   | :white_check_mark:   | :white_check_mark:   | :white_check_mark:   | :white_check_mark:   |
|<sub>/rest/storage-systems/{id}</sub>                                                    | GET      | :heavy_minus_sign:   | :heavy_minus_sign:   | :white_check_mark:   | :white_check_mark:   | :white_check_mark:   | :white_check_mark:   |
|<sub>/rest/storage-systems/{id}/reachable-ports</sub>                                    | GET      | :heavy_minus_sign:   | :heavy_minus_sign:   | :white_check_mark:   | :white_check_mark:   | :white_check_mark:   | :white_check_mark:   |
|<sub>/rest/storage-systems</sub>                                                         | POST     | :heavy_minus_sign:   | :heavy_minus_sign:   | :white_check_mark:   | :white_check_mark:   | :white_check_mark:   | :white_check_mark:   |
|<sub>/rest/storage-systems</sub>                                                         | DELETE   | :heavy_minus_sign:   | :heavy_minus_sign:   | :white_check_mark:   | :white_check_mark:   | :white_check_mark:   | :white_check_mark:   |
<sub>/rest/storage-systems/{id}</sub>                                                     | PUT      | :heavy_minus_sign:   | :heavy_minus_sign:   | :white_check_mark:   | :white_check_mark:   | :white_check_mark:   | :white_check_mark:   |
|<sub>/rest/storage-systems/{id}/storage-volume-sets</sub>                                    | GET      | :heavy_minus_sign:   | :heavy_minus_sign:   | :heavy_minus_sign:   | :heavy_minus_sign:   | :heavy_minus_sign:   | :white_check_mark:   |
|     **Storage Volume Attachments**                                                                                                                                   |
|<sub>/rest/storage-volume-attachments</sub>                                              | GET      | :heavy_multiplication_x:  | :heavy_multiplication_x: | :heavy_multiplication_x:   | :white_check_mark:   | :white_check_mark:   | :white_check_mark:   | 
|<sub>/rest/storage-volume-attachments/{id}</sub>                                         | GET      | :heavy_multiplication_x:  | :heavy_multiplication_x: | :heavy_multiplication_x:   | :white_check_mark:   | :white_check_mark:   | :white_check_mark:   |
|     **Storage Volume Templates**                                                                                                                                   |
|<sub>/rest/storage-volume-templates</sub>                                              | GET      | :heavy_multiplication_x:  | :heavy_multiplication_x: | :heavy_multiplication_x:   | :white_check_mark:   | :white_check_mark:   | :white_check_mark:   | 
|<sub>/rest/storage-volume-templates/{id}</sub>                                         | GET      | :heavy_multiplication_x:  | :heavy_multiplication_x: | :heavy_multiplication_x:   | :white_check_mark:   | :white_check_mark:   | :white_check_mark:   |
|<sub>/rest/storage-volume-templates</sub>                                                         | POST     | :heavy_multiplication_x:   | :heavy_multiplication_x:   | :heavy_multiplication_x:   | :white_check_mark:   | :white_check_mark:   | :white_check_mark:   |
|<sub>/rest/storage-volume-templates</sub>                                                         | DELETE   | :heavy_multiplication_x:   | :heavy_multiplication_x:   | :heavy_multiplication_x:   | :white_check_mark:   | :white_check_mark:   | :white_check_mark:   |
<sub>/rest/storage-volume-templates/{id}</sub>                                                     | PUT      | :heavy_multiplication_x:   | :heavy_multiplication_x:   | :heavy_multiplication_x:   | :white_check_mark:   | :white_check_mark:   | :white_check_mark:   |
|     **Switch Types**                                                                                                                              |
|<sub>/rest/switch-types</sub>                                                            | GET      | :white_check_mark:   | :white_check_mark:   | :heavy_multiplication_x:   |
|<sub>/rest/switch-types/{id}</sub>                                                       | GET      | :white_check_mark:   | :white_check_mark:   | :heavy_multiplication_x:   |
<<<<<<< HEAD
=======
|     **Storage Volume Attachments**
|<sub>/rest/storage-volume-attachments</sub>                                              | GET      | :heavy_multiplication_x:  | :heavy_multiplication_x: | :heavy_multiplication_x:   | :white_check_mark:   | :white_check_mark:   | :white_check_mark:   | 
|<sub>/rest/storage-volume-attachments/{id}</sub>                                         | GET      | :heavy_multiplication_x:  | :heavy_multiplication_x: | :heavy_multiplication_x:   | :white_check_mark:   | :white_check_mark:   | :white_check_mark:   |
|     **Storage Volume Templates**                                                                                                                                   |
|<sub>/rest/storage-volume-templates</sub>                                              | GET      | :heavy_multiplication_x:  | :heavy_multiplication_x: | :heavy_multiplication_x:   | :white_check_mark:   | :white_check_mark:   | :white_check_mark:   | 
|<sub>/rest/storage-volume-templates/{id}</sub>                                         | GET      | :heavy_multiplication_x:  | :heavy_multiplication_x: | :heavy_multiplication_x:   | :white_check_mark:   | :white_check_mark:   | :white_check_mark:   |
|<sub>/rest/storage-volume-templates</sub>                                                         | POST     | :heavy_multiplication_x:   | :heavy_multiplication_x:   | :heavy_multiplication_x:   | :white_check_mark:   | :white_check_mark:   | :white_check_mark:   |
|<sub>/rest/storage-volume-templates</sub>                                                         | DELETE   | :heavy_multiplication_x:   | :heavy_multiplication_x:   | :heavy_multiplication_x:   | :white_check_mark:   | :white_check_mark:   | :white_check_mark:   |
<sub>/rest/storage-volume-templates/{id}</sub>                                                     | PUT      | :heavy_multiplication_x:   | :heavy_multiplication_x:   | :heavy_multiplication_x:   | :white_check_mark:   | :white_check_mark:   | :white_check_mark:   |
|     **Switch Types**                                                                                                                              |
|<sub>/rest/switch-types</sub>                                                            | GET      | :white_check_mark:   | :white_check_mark:   | :heavy_multiplication_x:   |
|<sub>/rest/switch-types/{id}</sub>                                                       | GET      | :white_check_mark:   | :white_check_mark:   | :heavy_multiplication_x:   |
>>>>>>> b87fdc50
|     **Tasks**                                                                                                                                     |
|<sub>/rest/tasks</sub>                                                                   | GET      | :white_check_mark:   | :white_check_mark:   | :white_check_mark:   | :white_check_mark:   | :white_check_mark:   |
|     **Version**                                                                                                                                   |
|<sub>/rest/version</sub>                                                                 | GET      | :white_check_mark:   | :white_check_mark:   | :heavy_multiplication_x:   |
|     **Uplink Sets**                                                                                                                               |
|<sub>/rest/uplink-sets</sub>                                                             | GET      | :white_check_mark:   | :white_check_mark:   | :white_check_mark:   | :white_check_mark:   | :white_check_mark:   | 
|<sub>/rest/uplink-sets/{id}</sub>                                                        | GET      | :white_check_mark:   | :white_check_mark:   | :white_check_mark:   | :white_check_mark:   | :white_check_mark:   |
|<sub>/rest/uplink-sets</sub>                                                             | POST     | :white_check_mark:   | :white_check_mark:   | :white_check_mark:   | :white_check_mark:   | :white_check_mark:   | 
|<sub>/rest/uplink-sets/{id}</sub>                                                        | PUT      | :white_check_mark:   | :white_check_mark:   | :white_check_mark:   | :white_check_mark:   | :white_check_mark:   |
|<sub>/rest/uplink-sets/{id}</sub>                                                        | DELETE   | :white_check_mark:   | :white_check_mark:   | :white_check_mark:   | :white_check_mark:   | :white_check_mark:   |
|     **Volumes**                                                                                                                                   |
|<sub>/rest/storage-volumes</sub>                                                         | GET      | :white_check_mark:   | :white_check_mark:   | :white_check_mark:   | :white_check_mark:   | :white_check_mark:   | :white_check_mark:   | 
|<sub>/rest/storage-volumes/{id}</sub>                                                    | GET      | :white_check_mark:   | :white_check_mark:   | :white_check_mark:   | :white_check_mark:   | :white_check_mark:   | :white_check_mark:   |
|<sub>/rest/storage-volumes</sub>                                                         | POST     | :white_check_mark:   | :white_check_mark:   | :white_check_mark:   | :white_check_mark:   | :white_check_mark:   | :white_check_mark:   |
|<sub>/rest/storage-volumes/{id}</sub>                                                    | PUT      | :white_check_mark:   | :white_check_mark:   | :white_check_mark:   | :white_check_mark:   | :white_check_mark:   | :white_check_mark:   |
|<sub>/rest/storage-volumes/{id}</sub>                                                    | DELETE   | :white_check_mark:   | :white_check_mark:   | :white_check_mark:   | :white_check_mark:   | :white_check_mark:   | :white_check_mark:   |

## HPE Synergy Image Streamer

| Endpoints                                                                       | Verb     | V300 | V500 | V600 | V800 | V1000
| --------------------------------------------------------------------------------------- | -------- | :------------------: | :------------------: | :------------------: | :------------------: | :------------------: |
|     **Deployment Plans**                                                                                         |
|<sub> /rest/deployment-plans </sub>                                       | POST             | :heavy_multiplication_x: | :white_check_mark: | :white_check_mark: | :white_check_mark: | :white_check_mark: |
|<sub> /rest/deployment-plans </sub>                                       | GET              | :heavy_multiplication_x: | :white_check_mark: | :white_check_mark: | :white_check_mark: | :white_check_mark: |
|<sub> /rest/deployment-plans/{id} </sub>                                  | GET              | :heavy_multiplication_x: | :white_check_mark: | :white_check_mark: | :white_check_mark: | :white_check_mark: |
|<sub> /rest/deployment-plans/{id} </sub>                                  | PUT              | :heavy_multiplication_x: | :white_check_mark: | :white_check_mark: | :white_check_mark: | :white_check_mark: |
|<sub> /rest/deployment-plans/{id} </sub>                                  | DELETE           | :heavy_multiplication_x: | :white_check_mark: | :white_check_mark: | :white_check_mark: | :white_check_mark: |<|MERGE_RESOLUTION|>--- conflicted
+++ resolved
@@ -188,11 +188,6 @@
 |<sub>/rest/storage-volume-templates</sub>                                                         | POST     | :heavy_multiplication_x:   | :heavy_multiplication_x:   | :heavy_multiplication_x:   | :white_check_mark:   | :white_check_mark:   | :white_check_mark:   |
 |<sub>/rest/storage-volume-templates</sub>                                                         | DELETE   | :heavy_multiplication_x:   | :heavy_multiplication_x:   | :heavy_multiplication_x:   | :white_check_mark:   | :white_check_mark:   | :white_check_mark:   |
 <sub>/rest/storage-volume-templates/{id}</sub>                                                     | PUT      | :heavy_multiplication_x:   | :heavy_multiplication_x:   | :heavy_multiplication_x:   | :white_check_mark:   | :white_check_mark:   | :white_check_mark:   |
-|     **Switch Types**                                                                                                                              |
-|<sub>/rest/switch-types</sub>                                                            | GET      | :white_check_mark:   | :white_check_mark:   | :heavy_multiplication_x:   |
-|<sub>/rest/switch-types/{id}</sub>                                                       | GET      | :white_check_mark:   | :white_check_mark:   | :heavy_multiplication_x:   |
-<<<<<<< HEAD
-=======
 |     **Storage Volume Attachments**
 |<sub>/rest/storage-volume-attachments</sub>                                              | GET      | :heavy_multiplication_x:  | :heavy_multiplication_x: | :heavy_multiplication_x:   | :white_check_mark:   | :white_check_mark:   | :white_check_mark:   | 
 |<sub>/rest/storage-volume-attachments/{id}</sub>                                         | GET      | :heavy_multiplication_x:  | :heavy_multiplication_x: | :heavy_multiplication_x:   | :white_check_mark:   | :white_check_mark:   | :white_check_mark:   |
@@ -205,7 +200,6 @@
 |     **Switch Types**                                                                                                                              |
 |<sub>/rest/switch-types</sub>                                                            | GET      | :white_check_mark:   | :white_check_mark:   | :heavy_multiplication_x:   |
 |<sub>/rest/switch-types/{id}</sub>                                                       | GET      | :white_check_mark:   | :white_check_mark:   | :heavy_multiplication_x:   |
->>>>>>> b87fdc50
 |     **Tasks**                                                                                                                                     |
 |<sub>/rest/tasks</sub>                                                                   | GET      | :white_check_mark:   | :white_check_mark:   | :white_check_mark:   | :white_check_mark:   | :white_check_mark:   |
 |     **Version**                                                                                                                                   |
