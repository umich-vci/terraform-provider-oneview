--- conflicted
+++ resolved
@@ -83,53 +83,26 @@
 			"revision": ""
 		},
 		{
-<<<<<<< HEAD
-			"checksumSHA1": "gsg6i1JOKU2lNwzs/aX4Ud0gqDA=",
-			"path": "github.com/HewlettPackard/oneview-golang",
-			"revision": "bfa844a61ff74defec257d10a284f464ba23ae25",
-			"revisionTime": "2019-09-04T16:43:40Z"
-=======
 			"checksumSHA1": "LV3sq7E8gvaor75qoUI4/N2irUY=",
 			"path": "github.com/HewlettPackard/oneview-golang",
 			"revision": "42c402312667092860b70ca09bf9570182699689",
 			"revisionTime": "2019-08-30T06:26:23Z"
->>>>>>> 7cf4e1d0
 		},
 		{
 			"checksumSHA1": "oywegchJ/g0WLo84ZqD9pLPwajM=",
 			"path": "github.com/HewlettPackard/oneview-golang/i3s",
-<<<<<<< HEAD
-			"revision": "bfa844a61ff74defec257d10a284f464ba23ae25",
-			"revisionTime": "2019-09-04T16:43:40Z"
-=======
 			"revision": "42c402312667092860b70ca09bf9570182699689",
 			"revisionTime": "2019-08-30T06:26:23Z"
->>>>>>> 7cf4e1d0
 		},
 		{
 			"checksumSHA1": "upcruuWO2FdYVzZJs8DDj4tBO2c=",
 			"path": "github.com/HewlettPackard/oneview-golang/icsp",
-<<<<<<< HEAD
-			"revision": "bfa844a61ff74defec257d10a284f464ba23ae25",
-			"revisionTime": "2019-09-04T16:43:40Z"
-=======
 			"revision": "42c402312667092860b70ca09bf9570182699689",
 			"revisionTime": "2019-08-30T06:26:23Z"
->>>>>>> 7cf4e1d0
 		},
 		{
 			"checksumSHA1": "T7C6uoGuuhXZ0UNMJr/7IyhF5ls=",
 			"path": "github.com/HewlettPackard/oneview-golang/liboneview",
-<<<<<<< HEAD
-			"revision": "bfa844a61ff74defec257d10a284f464ba23ae25",
-			"revisionTime": "2019-09-04T16:43:40Z"
-		},
-		{
-			"checksumSHA1": "+eKBmDje2CIsviKGCInupOVbHDs=",
-			"path": "github.com/HewlettPackard/oneview-golang/ov",
-			"revision": "bfa844a61ff74defec257d10a284f464ba23ae25",
-			"revisionTime": "2019-09-04T16:43:40Z"
-=======
 			"revision": "42c402312667092860b70ca09bf9570182699689",
 			"revisionTime": "2019-08-30T06:26:23Z"
 		},
@@ -138,29 +111,18 @@
 			"path": "github.com/HewlettPackard/oneview-golang/ov",
 			"revision": "42c402312667092860b70ca09bf9570182699689",
 			"revisionTime": "2019-08-30T06:26:23Z"
->>>>>>> 7cf4e1d0
 		},
 		{
 			"checksumSHA1": "y2wkk8BRCgIjaXaUah4r6pud90c=",
 			"path": "github.com/HewlettPackard/oneview-golang/rest",
-<<<<<<< HEAD
-			"revision": "bfa844a61ff74defec257d10a284f464ba23ae25",
-			"revisionTime": "2019-09-04T16:43:40Z"
-=======
 			"revision": "42c402312667092860b70ca09bf9570182699689",
 			"revisionTime": "2019-08-30T06:26:23Z"
->>>>>>> 7cf4e1d0
 		},
 		{
 			"checksumSHA1": "tSDhcm+zX/nRBHeXiQN2KqaRKu0=",
 			"path": "github.com/HewlettPackard/oneview-golang/utils",
-<<<<<<< HEAD
-			"revision": "bfa844a61ff74defec257d10a284f464ba23ae25",
-			"revisionTime": "2019-09-04T16:43:40Z"
-=======
 			"revision": "42c402312667092860b70ca09bf9570182699689",
 			"revisionTime": "2019-08-30T06:26:23Z"
->>>>>>> 7cf4e1d0
 		},
 		{
 			"path": "github.com/Unknwon/com",
