{
	"comment": "",
	"ignore": "test",
	"package": [
		{
			"path": "github.com/Azure/azure-sdk-for-go/management",
			"revision": ""
		},
		{
			"path": "github.com/Azure/azure-sdk-for-go/management/affinitygroup",
			"revision": ""
		},
		{
			"path": "github.com/Azure/azure-sdk-for-go/management/hostedservice",
			"revision": ""
		},
		{
			"path": "github.com/Azure/azure-sdk-for-go/management/networksecuritygroup",
			"revision": ""
		},
		{
			"path": "github.com/Azure/azure-sdk-for-go/management/osimage",
			"revision": ""
		},
		{
			"path": "github.com/Azure/azure-sdk-for-go/management/sql",
			"revision": ""
		},
		{
			"path": "github.com/Azure/azure-sdk-for-go/management/storageservice",
			"revision": ""
		},
		{
			"path": "github.com/Azure/azure-sdk-for-go/management/virtualmachine",
			"revision": ""
		},
		{
			"path": "github.com/Azure/azure-sdk-for-go/management/virtualmachinedisk",
			"revision": ""
		},
		{
			"path": "github.com/Azure/azure-sdk-for-go/management/virtualmachineimage",
			"revision": ""
		},
		{
			"path": "github.com/Azure/azure-sdk-for-go/management/virtualnetwork",
			"revision": ""
		},
		{
			"path": "github.com/Azure/azure-sdk-for-go/management/vmutils",
			"revision": ""
		},
		{
			"path": "github.com/Azure/azure-sdk-for-go/storage",
			"revision": ""
		},
		{
			"path": "github.com/CenturyLinkCloud/clc-sdk",
			"revision": ""
		},
		{
			"path": "github.com/CenturyLinkCloud/clc-sdk/api",
			"revision": ""
		},
		{
			"path": "github.com/CenturyLinkCloud/clc-sdk/group",
			"revision": ""
		},
		{
			"path": "github.com/CenturyLinkCloud/clc-sdk/lb",
			"revision": ""
		},
		{
			"path": "github.com/CenturyLinkCloud/clc-sdk/server",
			"revision": ""
		},
		{
			"path": "github.com/CenturyLinkCloud/clc-sdk/status",
			"revision": ""
		},
		{
			"path": "github.com/DreamItGetIT/statuscake",
			"revision": ""
		},
		{
			"checksumSHA1": "kasshieWdVIntOY0Vrz1OXNv7IA=",
			"path": "github.com/HewlettPackard/oneview-golang/i3s",
<<<<<<< HEAD
			"revision": "6ff6ab6bc710233c19bed2744633721abfde1829",
			"revisionTime": "2019-02-22T16:04:40Z"
=======
			"revision": "e2745c80aa8f6c16bde06989b798936291c8929d",
			"revisionTime": "2019-03-05T07:26:27Z"
>>>>>>> 74fbdb1c
		},
		{
			"checksumSHA1": "yrIv4kgbuYsHS05EqD5Va+sATQM=",
			"path": "github.com/HewlettPackard/oneview-golang/icsp",
<<<<<<< HEAD
			"revision": "6ff6ab6bc710233c19bed2744633721abfde1829",
			"revisionTime": "2019-02-22T16:04:40Z"
=======
			"revision": "e2745c80aa8f6c16bde06989b798936291c8929d",
			"revisionTime": "2019-03-05T07:26:27Z"
>>>>>>> 74fbdb1c
		},
		{
			"checksumSHA1": "T7C6uoGuuhXZ0UNMJr/7IyhF5ls=",
			"path": "github.com/HewlettPackard/oneview-golang/liboneview",
<<<<<<< HEAD
			"revision": "6ff6ab6bc710233c19bed2744633721abfde1829",
			"revisionTime": "2019-02-22T16:04:40Z"
		},
		{
			"checksumSHA1": "tDdPaaOxG351k86eYd9z1PS8qWE=",
			"path": "github.com/HewlettPackard/oneview-golang/ov",
			"revision": "6ff6ab6bc710233c19bed2744633721abfde1829",
			"revisionTime": "2019-02-22T16:04:40Z"
=======
			"revision": "e2745c80aa8f6c16bde06989b798936291c8929d",
			"revisionTime": "2019-03-05T07:26:27Z"
		},
		{
			"checksumSHA1": "4vHEojbQP4Vn72xQgwlEDJ8HME8=",
			"path": "github.com/HewlettPackard/oneview-golang/ov",
			"revision": "e2745c80aa8f6c16bde06989b798936291c8929d",
			"revisionTime": "2019-03-05T07:26:27Z"
>>>>>>> 74fbdb1c
		},
		{
			"checksumSHA1": "FvTuPZUjQi9nSxEqpSBnLJePgqY=",
			"path": "github.com/HewlettPackard/oneview-golang/rest",
<<<<<<< HEAD
			"revision": "6ff6ab6bc710233c19bed2744633721abfde1829",
			"revisionTime": "2019-02-22T16:04:40Z"
=======
			"revision": "e2745c80aa8f6c16bde06989b798936291c8929d",
			"revisionTime": "2019-03-05T07:26:27Z"
>>>>>>> 74fbdb1c
		},
		{
			"checksumSHA1": "tSDhcm+zX/nRBHeXiQN2KqaRKu0=",
			"path": "github.com/HewlettPackard/oneview-golang/utils",
<<<<<<< HEAD
			"revision": "6ff6ab6bc710233c19bed2744633721abfde1829",
			"revisionTime": "2019-02-22T16:04:40Z"
=======
			"revision": "e2745c80aa8f6c16bde06989b798936291c8929d",
			"revisionTime": "2019-03-05T07:26:27Z"
>>>>>>> 74fbdb1c
		},
		{
			"path": "github.com/Unknwon/com",
			"revision": ""
		},
		{
			"checksumSHA1": "kn+zdUr5TNsoAX8BgjOaWYtMT5U=",
			"origin": "github.com/hashicorp/terraform/vendor/github.com/apparentlymart/go-cidr/cidr",
			"path": "github.com/apparentlymart/go-cidr/cidr",
			"revision": "50fb9aecbdf9bc637c1b3b2ae9eeb01ca06fe95e",
			"revisionTime": "2017-03-31T18:33:08Z"
		},
		{
			"path": "github.com/apparentlymart/go-rundeck-api/rundeck",
			"revision": ""
		},
		{
			"path": "github.com/armon/go-radix",
			"revision": ""
		},
		{
			"checksumSHA1": "TZ18dAT4T7uCQT1XESgmvLuyG9I=",
			"origin": "github.com/hashicorp/terraform/vendor/github.com/aws/aws-sdk-go/aws",
			"path": "github.com/aws/aws-sdk-go/aws",
			"revision": "50fb9aecbdf9bc637c1b3b2ae9eeb01ca06fe95e",
			"revisionTime": "2017-03-31T18:33:08Z"
		},
		{
			"checksumSHA1": "Y9W+4GimK4Fuxq+vyIskVYFRnX4=",
			"origin": "github.com/hashicorp/terraform/vendor/github.com/aws/aws-sdk-go/aws/awserr",
			"path": "github.com/aws/aws-sdk-go/aws/awserr",
			"revision": "50fb9aecbdf9bc637c1b3b2ae9eeb01ca06fe95e",
			"revisionTime": "2017-03-31T18:33:08Z"
		},
		{
			"checksumSHA1": "yyYr41HZ1Aq0hWc3J5ijXwYEcac=",
			"origin": "github.com/hashicorp/terraform/vendor/github.com/aws/aws-sdk-go/aws/awsutil",
			"path": "github.com/aws/aws-sdk-go/aws/awsutil",
			"revision": "50fb9aecbdf9bc637c1b3b2ae9eeb01ca06fe95e",
			"revisionTime": "2017-03-31T18:33:08Z"
		},
		{
			"checksumSHA1": "iThCyNRL/oQFD9CF2SYgBGl+aww=",
			"origin": "github.com/hashicorp/terraform/vendor/github.com/aws/aws-sdk-go/aws/client",
			"path": "github.com/aws/aws-sdk-go/aws/client",
			"revision": "50fb9aecbdf9bc637c1b3b2ae9eeb01ca06fe95e",
			"revisionTime": "2017-03-31T18:33:08Z"
		},
		{
			"checksumSHA1": "ieAJ+Cvp/PKv1LpUEnUXpc3OI6E=",
			"origin": "github.com/hashicorp/terraform/vendor/github.com/aws/aws-sdk-go/aws/client/metadata",
			"path": "github.com/aws/aws-sdk-go/aws/client/metadata",
			"revision": "50fb9aecbdf9bc637c1b3b2ae9eeb01ca06fe95e",
			"revisionTime": "2017-03-31T18:33:08Z"
		},
		{
			"checksumSHA1": "Fl8vRSCY0MbM04cmiz/0MID+goA=",
			"origin": "github.com/hashicorp/terraform/vendor/github.com/aws/aws-sdk-go/aws/corehandlers",
			"path": "github.com/aws/aws-sdk-go/aws/corehandlers",
			"revision": "50fb9aecbdf9bc637c1b3b2ae9eeb01ca06fe95e",
			"revisionTime": "2017-03-31T18:33:08Z"
		},
		{
			"checksumSHA1": "zu5C95rmCZff6NYZb62lEaT5ibE=",
			"origin": "github.com/hashicorp/terraform/vendor/github.com/aws/aws-sdk-go/aws/credentials",
			"path": "github.com/aws/aws-sdk-go/aws/credentials",
			"revision": "50fb9aecbdf9bc637c1b3b2ae9eeb01ca06fe95e",
			"revisionTime": "2017-03-31T18:33:08Z"
		},
		{
			"checksumSHA1": "u3GOAJLmdvbuNUeUEcZSEAOeL/0=",
			"origin": "github.com/hashicorp/terraform/vendor/github.com/aws/aws-sdk-go/aws/credentials/ec2rolecreds",
			"path": "github.com/aws/aws-sdk-go/aws/credentials/ec2rolecreds",
			"revision": "50fb9aecbdf9bc637c1b3b2ae9eeb01ca06fe95e",
			"revisionTime": "2017-03-31T18:33:08Z"
		},
		{
			"checksumSHA1": "NUJUTWlc1sV8b7WjfiYc4JZbXl0=",
			"origin": "github.com/hashicorp/terraform/vendor/github.com/aws/aws-sdk-go/aws/credentials/endpointcreds",
			"path": "github.com/aws/aws-sdk-go/aws/credentials/endpointcreds",
			"revision": "50fb9aecbdf9bc637c1b3b2ae9eeb01ca06fe95e",
			"revisionTime": "2017-03-31T18:33:08Z"
		},
		{
			"checksumSHA1": "6cj/zsRmcxkE1TLS+v910GbQYg0=",
			"origin": "github.com/hashicorp/terraform/vendor/github.com/aws/aws-sdk-go/aws/credentials/stscreds",
			"path": "github.com/aws/aws-sdk-go/aws/credentials/stscreds",
			"revision": "50fb9aecbdf9bc637c1b3b2ae9eeb01ca06fe95e",
			"revisionTime": "2017-03-31T18:33:08Z"
		},
		{
			"checksumSHA1": "lqh3fG7wCochvB4iHAZJuhhEJW0=",
			"origin": "github.com/hashicorp/terraform/vendor/github.com/aws/aws-sdk-go/aws/defaults",
			"path": "github.com/aws/aws-sdk-go/aws/defaults",
			"revision": "50fb9aecbdf9bc637c1b3b2ae9eeb01ca06fe95e",
			"revisionTime": "2017-03-31T18:33:08Z"
		},
		{
			"checksumSHA1": "/EXbk/z2TWjWc1Hvb4QYs3Wmhb8=",
			"origin": "github.com/hashicorp/terraform/vendor/github.com/aws/aws-sdk-go/aws/ec2metadata",
			"path": "github.com/aws/aws-sdk-go/aws/ec2metadata",
			"revision": "50fb9aecbdf9bc637c1b3b2ae9eeb01ca06fe95e",
			"revisionTime": "2017-03-31T18:33:08Z"
		},
		{
			"checksumSHA1": "Y/H3JXynvwx55rAbQg6g2hCouB8=",
			"origin": "github.com/hashicorp/terraform/vendor/github.com/aws/aws-sdk-go/aws/endpoints",
			"path": "github.com/aws/aws-sdk-go/aws/endpoints",
			"revision": "50fb9aecbdf9bc637c1b3b2ae9eeb01ca06fe95e",
			"revisionTime": "2017-03-31T18:33:08Z"
		},
		{
			"checksumSHA1": "M78rTxU55Qagqr3MYj91im2031E=",
			"origin": "github.com/hashicorp/terraform/vendor/github.com/aws/aws-sdk-go/aws/request",
			"path": "github.com/aws/aws-sdk-go/aws/request",
			"revision": "50fb9aecbdf9bc637c1b3b2ae9eeb01ca06fe95e",
			"revisionTime": "2017-03-31T18:33:08Z"
		},
		{
			"checksumSHA1": "5pzA5afgeU1alfACFh8z2CDUMao=",
			"origin": "github.com/hashicorp/terraform/vendor/github.com/aws/aws-sdk-go/aws/session",
			"path": "github.com/aws/aws-sdk-go/aws/session",
			"revision": "50fb9aecbdf9bc637c1b3b2ae9eeb01ca06fe95e",
			"revisionTime": "2017-03-31T18:33:08Z"
		},
		{
			"checksumSHA1": "0FvPLvkBUpTElfUc/FZtPsJfuV0=",
			"origin": "github.com/hashicorp/terraform/vendor/github.com/aws/aws-sdk-go/aws/signer/v4",
			"path": "github.com/aws/aws-sdk-go/aws/signer/v4",
			"revision": "50fb9aecbdf9bc637c1b3b2ae9eeb01ca06fe95e",
			"revisionTime": "2017-03-31T18:33:08Z"
		},
		{
			"checksumSHA1": "wk7EyvDaHwb5qqoOP/4d3cV0708=",
			"origin": "github.com/hashicorp/terraform/vendor/github.com/aws/aws-sdk-go/private/protocol",
			"path": "github.com/aws/aws-sdk-go/private/protocol",
			"revision": "50fb9aecbdf9bc637c1b3b2ae9eeb01ca06fe95e",
			"revisionTime": "2017-03-31T18:33:08Z"
		},
		{
			"checksumSHA1": "ZqY5RWavBLWTo6j9xqdyBEaNFRk=",
			"origin": "github.com/hashicorp/terraform/vendor/github.com/aws/aws-sdk-go/private/protocol/query",
			"path": "github.com/aws/aws-sdk-go/private/protocol/query",
			"revision": "50fb9aecbdf9bc637c1b3b2ae9eeb01ca06fe95e",
			"revisionTime": "2017-03-31T18:33:08Z"
		},
		{
			"checksumSHA1": "Drt1JfLMa0DQEZLWrnMlTWaIcC8=",
			"origin": "github.com/hashicorp/terraform/vendor/github.com/aws/aws-sdk-go/private/protocol/query/queryutil",
			"path": "github.com/aws/aws-sdk-go/private/protocol/query/queryutil",
			"revision": "50fb9aecbdf9bc637c1b3b2ae9eeb01ca06fe95e",
			"revisionTime": "2017-03-31T18:33:08Z"
		},
		{
			"checksumSHA1": "szZSLm3BlYkL3vqlZhNAlYk8iwM=",
			"origin": "github.com/hashicorp/terraform/vendor/github.com/aws/aws-sdk-go/private/protocol/rest",
			"path": "github.com/aws/aws-sdk-go/private/protocol/rest",
			"revision": "50fb9aecbdf9bc637c1b3b2ae9eeb01ca06fe95e",
			"revisionTime": "2017-03-31T18:33:08Z"
		},
		{
			"checksumSHA1": "ODo+ko8D6unAxZuN1jGzMcN4QCc=",
			"origin": "github.com/hashicorp/terraform/vendor/github.com/aws/aws-sdk-go/private/protocol/restxml",
			"path": "github.com/aws/aws-sdk-go/private/protocol/restxml",
			"revision": "50fb9aecbdf9bc637c1b3b2ae9eeb01ca06fe95e",
			"revisionTime": "2017-03-31T18:33:08Z"
		},
		{
			"checksumSHA1": "lZ1z4xAbT8euCzKoAsnEYic60VE=",
			"origin": "github.com/hashicorp/terraform/vendor/github.com/aws/aws-sdk-go/private/protocol/xml/xmlutil",
			"path": "github.com/aws/aws-sdk-go/private/protocol/xml/xmlutil",
			"revision": "50fb9aecbdf9bc637c1b3b2ae9eeb01ca06fe95e",
			"revisionTime": "2017-03-31T18:33:08Z"
		},
		{
			"checksumSHA1": "Eo9yODN5U99BK0pMzoqnBm7PCrY=",
			"origin": "github.com/hashicorp/terraform/vendor/github.com/aws/aws-sdk-go/private/waiter",
			"path": "github.com/aws/aws-sdk-go/private/waiter",
			"revision": "50fb9aecbdf9bc637c1b3b2ae9eeb01ca06fe95e",
			"revisionTime": "2017-03-31T18:33:08Z"
		},
		{
			"path": "github.com/aws/aws-sdk-go/service/acm",
			"revision": ""
		},
		{
			"path": "github.com/aws/aws-sdk-go/service/apigateway",
			"revision": ""
		},
		{
			"path": "github.com/aws/aws-sdk-go/service/applicationautoscaling",
			"revision": ""
		},
		{
			"path": "github.com/aws/aws-sdk-go/service/autoscaling",
			"revision": ""
		},
		{
			"path": "github.com/aws/aws-sdk-go/service/cloudformation",
			"revision": ""
		},
		{
			"path": "github.com/aws/aws-sdk-go/service/cloudfront",
			"revision": ""
		},
		{
			"path": "github.com/aws/aws-sdk-go/service/cloudtrail",
			"revision": ""
		},
		{
			"path": "github.com/aws/aws-sdk-go/service/cloudwatch",
			"revision": ""
		},
		{
			"path": "github.com/aws/aws-sdk-go/service/cloudwatchevents",
			"revision": ""
		},
		{
			"path": "github.com/aws/aws-sdk-go/service/cloudwatchlogs",
			"revision": ""
		},
		{
			"path": "github.com/aws/aws-sdk-go/service/codebuild",
			"revision": ""
		},
		{
			"path": "github.com/aws/aws-sdk-go/service/codecommit",
			"revision": ""
		},
		{
			"path": "github.com/aws/aws-sdk-go/service/codedeploy",
			"revision": ""
		},
		{
			"path": "github.com/aws/aws-sdk-go/service/codepipeline",
			"revision": ""
		},
		{
			"path": "github.com/aws/aws-sdk-go/service/cognitoidentity",
			"revision": ""
		},
		{
			"path": "github.com/aws/aws-sdk-go/service/configservice",
			"revision": ""
		},
		{
			"path": "github.com/aws/aws-sdk-go/service/databasemigrationservice",
			"revision": ""
		},
		{
			"path": "github.com/aws/aws-sdk-go/service/devicefarm",
			"revision": ""
		},
		{
			"path": "github.com/aws/aws-sdk-go/service/directoryservice",
			"revision": ""
		},
		{
			"path": "github.com/aws/aws-sdk-go/service/dynamodb",
			"revision": ""
		},
		{
			"path": "github.com/aws/aws-sdk-go/service/ec2",
			"revision": ""
		},
		{
			"path": "github.com/aws/aws-sdk-go/service/ecr",
			"revision": ""
		},
		{
			"path": "github.com/aws/aws-sdk-go/service/ecs",
			"revision": ""
		},
		{
			"path": "github.com/aws/aws-sdk-go/service/efs",
			"revision": ""
		},
		{
			"path": "github.com/aws/aws-sdk-go/service/elasticache",
			"revision": ""
		},
		{
			"path": "github.com/aws/aws-sdk-go/service/elasticbeanstalk",
			"revision": ""
		},
		{
			"path": "github.com/aws/aws-sdk-go/service/elasticsearchservice",
			"revision": ""
		},
		{
			"path": "github.com/aws/aws-sdk-go/service/elastictranscoder",
			"revision": ""
		},
		{
			"path": "github.com/aws/aws-sdk-go/service/elb",
			"revision": ""
		},
		{
			"path": "github.com/aws/aws-sdk-go/service/elbv2",
			"revision": ""
		},
		{
			"path": "github.com/aws/aws-sdk-go/service/emr",
			"revision": ""
		},
		{
			"path": "github.com/aws/aws-sdk-go/service/firehose",
			"revision": ""
		},
		{
			"path": "github.com/aws/aws-sdk-go/service/glacier",
			"revision": ""
		},
		{
			"path": "github.com/aws/aws-sdk-go/service/iam",
			"revision": ""
		},
		{
			"path": "github.com/aws/aws-sdk-go/service/inspector",
			"revision": ""
		},
		{
			"path": "github.com/aws/aws-sdk-go/service/kinesis",
			"revision": ""
		},
		{
			"path": "github.com/aws/aws-sdk-go/service/kms",
			"revision": ""
		},
		{
			"path": "github.com/aws/aws-sdk-go/service/lambda",
			"revision": ""
		},
		{
			"path": "github.com/aws/aws-sdk-go/service/lightsail",
			"revision": ""
		},
		{
			"path": "github.com/aws/aws-sdk-go/service/opsworks",
			"revision": ""
		},
		{
			"path": "github.com/aws/aws-sdk-go/service/rds",
			"revision": ""
		},
		{
			"path": "github.com/aws/aws-sdk-go/service/redshift",
			"revision": ""
		},
		{
			"path": "github.com/aws/aws-sdk-go/service/route53",
			"revision": ""
		},
		{
			"checksumSHA1": "eEWM4wKzVbRqAwIy3MdMCDUGs2s=",
			"origin": "github.com/hashicorp/terraform/vendor/github.com/aws/aws-sdk-go/service/s3",
			"path": "github.com/aws/aws-sdk-go/service/s3",
			"revision": "50fb9aecbdf9bc637c1b3b2ae9eeb01ca06fe95e",
			"revisionTime": "2017-03-31T18:33:08Z"
		},
		{
			"path": "github.com/aws/aws-sdk-go/service/ses",
			"revision": ""
		},
		{
			"path": "github.com/aws/aws-sdk-go/service/sfn",
			"revision": ""
		},
		{
			"path": "github.com/aws/aws-sdk-go/service/simpledb",
			"revision": ""
		},
		{
			"path": "github.com/aws/aws-sdk-go/service/sns",
			"revision": ""
		},
		{
			"path": "github.com/aws/aws-sdk-go/service/sqs",
			"revision": ""
		},
		{
			"path": "github.com/aws/aws-sdk-go/service/ssm",
			"revision": ""
		},
		{
			"checksumSHA1": "Knj17ZMPWkGYTm2hZxEgnuboMM4=",
			"origin": "github.com/hashicorp/terraform/vendor/github.com/aws/aws-sdk-go/service/sts",
			"path": "github.com/aws/aws-sdk-go/service/sts",
			"revision": "50fb9aecbdf9bc637c1b3b2ae9eeb01ca06fe95e",
			"revisionTime": "2017-03-31T18:33:08Z"
		},
		{
			"path": "github.com/aws/aws-sdk-go/service/waf",
			"revision": ""
		},
		{
			"path": "github.com/aws/aws-sdk-go/service/wafregional",
			"revision": ""
		},
		{
			"checksumSHA1": "nqw2Qn5xUklssHTubS5HDvEL9L4=",
			"origin": "github.com/hashicorp/terraform/vendor/github.com/bgentry/go-netrc/netrc",
			"path": "github.com/bgentry/go-netrc/netrc",
			"revision": "50fb9aecbdf9bc637c1b3b2ae9eeb01ca06fe95e",
			"revisionTime": "2017-03-31T18:33:08Z"
		},
		{
			"path": "github.com/bgentry/speakeasy",
			"revision": ""
		},
		{
			"path": "github.com/chzyer/readline",
			"revision": ""
		},
		{
			"checksumSHA1": "/5cvgU+J4l7EhMXTK76KaCAfOuU=",
			"origin": "github.com/hashicorp/terraform/vendor/github.com/davecgh/go-spew/spew",
			"path": "github.com/davecgh/go-spew/spew",
			"revision": "50fb9aecbdf9bc637c1b3b2ae9eeb01ca06fe95e",
			"revisionTime": "2017-03-31T18:33:08Z"
		},
		{
			"checksumSHA1": "pfZB2heUOImpxC+LS/xFSFDd2J8=",
			"origin": "github.com/HewlettPackard/oneview-golang/vendor/github.com/docker/machine/libmachine/log",
			"path": "github.com/docker/machine/libmachine/log",
			"revision": "d0f1e963f924e073ba88820e4229d79db1e78504",
			"revisionTime": "2017-01-29T06:53:58Z"
		},
		{
			"path": "github.com/dustinkirkland/golang-petname",
			"revision": ""
		},
		{
			"path": "github.com/fsouza/go-dockerclient",
			"revision": ""
		},
		{
			"checksumSHA1": "1K+xrZ1PBez190iGt5OnMtGdih4=",
			"origin": "github.com/hashicorp/terraform/vendor/github.com/go-ini/ini",
			"path": "github.com/go-ini/ini",
			"revision": "50fb9aecbdf9bc637c1b3b2ae9eeb01ca06fe95e",
			"revisionTime": "2017-03-31T18:33:08Z"
		},
		{
			"path": "github.com/gophercloud/gophercloud",
			"revision": ""
		},
		{
			"path": "github.com/gophercloud/gophercloud/openstack",
			"revision": ""
		},
		{
			"path": "github.com/gophercloud/gophercloud/openstack/blockstorage/extensions/volumeactions",
			"revision": ""
		},
		{
			"path": "github.com/gophercloud/gophercloud/openstack/blockstorage/v1/volumes",
			"revision": ""
		},
		{
			"path": "github.com/gophercloud/gophercloud/openstack/blockstorage/v2/volumes",
			"revision": ""
		},
		{
			"path": "github.com/gophercloud/gophercloud/openstack/compute/v2/extensions/availabilityzones",
			"revision": ""
		},
		{
			"path": "github.com/gophercloud/gophercloud/openstack/compute/v2/extensions/bootfromvolume",
			"revision": ""
		},
		{
			"path": "github.com/gophercloud/gophercloud/openstack/compute/v2/extensions/floatingips",
			"revision": ""
		},
		{
			"path": "github.com/gophercloud/gophercloud/openstack/compute/v2/extensions/keypairs",
			"revision": ""
		},
		{
			"path": "github.com/gophercloud/gophercloud/openstack/compute/v2/extensions/schedulerhints",
			"revision": ""
		},
		{
			"path": "github.com/gophercloud/gophercloud/openstack/compute/v2/extensions/secgroups",
			"revision": ""
		},
		{
			"path": "github.com/gophercloud/gophercloud/openstack/compute/v2/extensions/servergroups",
			"revision": ""
		},
		{
			"path": "github.com/gophercloud/gophercloud/openstack/compute/v2/extensions/startstop",
			"revision": ""
		},
		{
			"path": "github.com/gophercloud/gophercloud/openstack/compute/v2/extensions/tenantnetworks",
			"revision": ""
		},
		{
			"path": "github.com/gophercloud/gophercloud/openstack/compute/v2/extensions/volumeattach",
			"revision": ""
		},
		{
			"path": "github.com/gophercloud/gophercloud/openstack/compute/v2/flavors",
			"revision": ""
		},
		{
			"path": "github.com/gophercloud/gophercloud/openstack/compute/v2/images",
			"revision": ""
		},
		{
			"path": "github.com/gophercloud/gophercloud/openstack/compute/v2/servers",
			"revision": ""
		},
		{
			"path": "github.com/gophercloud/gophercloud/openstack/dns/v2/recordsets",
			"revision": ""
		},
		{
			"path": "github.com/gophercloud/gophercloud/openstack/dns/v2/zones",
			"revision": ""
		},
		{
			"path": "github.com/gophercloud/gophercloud/openstack/imageservice/v2/imagedata",
			"revision": ""
		},
		{
			"path": "github.com/gophercloud/gophercloud/openstack/imageservice/v2/images",
			"revision": ""
		},
		{
			"path": "github.com/gophercloud/gophercloud/openstack/networking/v2/extensions/fwaas/firewalls",
			"revision": ""
		},
		{
			"path": "github.com/gophercloud/gophercloud/openstack/networking/v2/extensions/fwaas/policies",
			"revision": ""
		},
		{
			"path": "github.com/gophercloud/gophercloud/openstack/networking/v2/extensions/fwaas/routerinsertion",
			"revision": ""
		},
		{
			"path": "github.com/gophercloud/gophercloud/openstack/networking/v2/extensions/fwaas/rules",
			"revision": ""
		},
		{
			"path": "github.com/gophercloud/gophercloud/openstack/networking/v2/extensions/layer3/floatingips",
			"revision": ""
		},
		{
			"path": "github.com/gophercloud/gophercloud/openstack/networking/v2/extensions/layer3/routers",
			"revision": ""
		},
		{
			"path": "github.com/gophercloud/gophercloud/openstack/networking/v2/extensions/lbaas/members",
			"revision": ""
		},
		{
			"path": "github.com/gophercloud/gophercloud/openstack/networking/v2/extensions/lbaas/monitors",
			"revision": ""
		},
		{
			"path": "github.com/gophercloud/gophercloud/openstack/networking/v2/extensions/lbaas/pools",
			"revision": ""
		},
		{
			"path": "github.com/gophercloud/gophercloud/openstack/networking/v2/extensions/lbaas/vips",
			"revision": ""
		},
		{
			"path": "github.com/gophercloud/gophercloud/openstack/networking/v2/extensions/lbaas_v2/listeners",
			"revision": ""
		},
		{
			"path": "github.com/gophercloud/gophercloud/openstack/networking/v2/extensions/lbaas_v2/loadbalancers",
			"revision": ""
		},
		{
			"path": "github.com/gophercloud/gophercloud/openstack/networking/v2/extensions/lbaas_v2/monitors",
			"revision": ""
		},
		{
			"path": "github.com/gophercloud/gophercloud/openstack/networking/v2/extensions/lbaas_v2/pools",
			"revision": ""
		},
		{
			"path": "github.com/gophercloud/gophercloud/openstack/networking/v2/extensions/provider",
			"revision": ""
		},
		{
			"path": "github.com/gophercloud/gophercloud/openstack/networking/v2/extensions/security/groups",
			"revision": ""
		},
		{
			"path": "github.com/gophercloud/gophercloud/openstack/networking/v2/extensions/security/rules",
			"revision": ""
		},
		{
			"path": "github.com/gophercloud/gophercloud/openstack/networking/v2/networks",
			"revision": ""
		},
		{
			"path": "github.com/gophercloud/gophercloud/openstack/networking/v2/ports",
			"revision": ""
		},
		{
			"path": "github.com/gophercloud/gophercloud/openstack/networking/v2/subnets",
			"revision": ""
		},
		{
			"path": "github.com/gophercloud/gophercloud/openstack/objectstorage/v1/containers",
			"revision": ""
		},
		{
			"path": "github.com/gophercloud/gophercloud/openstack/objectstorage/v1/swauth",
			"revision": ""
		},
		{
			"path": "github.com/gophercloud/gophercloud/pagination",
			"revision": ""
		},
		{
			"path": "github.com/hashicorp/atlas-go/archive",
			"revision": ""
		},
		{
			"path": "github.com/hashicorp/atlas-go/v1",
			"revision": ""
		},
		{
			"path": "github.com/hashicorp/consul/api",
			"revision": ""
		},
		{
			"checksumSHA1": "cdOCt0Yb+hdErz8NAQqayxPmRsY=",
			"origin": "github.com/hashicorp/terraform/vendor/github.com/hashicorp/errwrap",
			"path": "github.com/hashicorp/errwrap",
			"revision": "50fb9aecbdf9bc637c1b3b2ae9eeb01ca06fe95e",
			"revisionTime": "2017-03-31T18:33:08Z"
		},
		{
			"checksumSHA1": "vnuMNXv3FJSg/I8ig04OTEHjk1c=",
			"path": "github.com/hashicorp/go-checkpoint",
			"revision": "a8d0786e7fa88adb6b3bcaa341a99af7f9740671",
			"revisionTime": "2017-06-24T02:34:07Z"
		},
		{
			"checksumSHA1": "b8F628srIitj5p7Y130xc9k0QWs=",
			"path": "github.com/hashicorp/go-cleanhttp",
			"revision": "3573b8b52aa7b37b9358d966a898feb387f62437",
			"revisionTime": "2017-02-11T01:34:15Z"
		},
		{
			"checksumSHA1": "nsL2kI426RMuq1jw15e7igFqdIY=",
			"origin": "github.com/hashicorp/terraform/vendor/github.com/hashicorp/go-getter",
			"path": "github.com/hashicorp/go-getter",
			"revision": "50fb9aecbdf9bc637c1b3b2ae9eeb01ca06fe95e",
			"revisionTime": "2017-03-31T18:33:08Z"
		},
		{
			"checksumSHA1": "9J+kDr29yDrwsdu2ULzewmqGjpA=",
			"origin": "github.com/hashicorp/terraform/vendor/github.com/hashicorp/go-getter/helper/url",
			"path": "github.com/hashicorp/go-getter/helper/url",
			"revision": "50fb9aecbdf9bc637c1b3b2ae9eeb01ca06fe95e",
			"revisionTime": "2017-03-31T18:33:08Z"
		},
		{
			"checksumSHA1": "lrSl49G23l6NhfilxPM0XFs5rZo=",
			"origin": "github.com/hashicorp/terraform/vendor/github.com/hashicorp/go-multierror",
			"path": "github.com/hashicorp/go-multierror",
			"revision": "50fb9aecbdf9bc637c1b3b2ae9eeb01ca06fe95e",
			"revisionTime": "2017-03-31T18:33:08Z"
		},
		{
			"checksumSHA1": "b0nQutPMJHeUmz4SjpreotAo6Yk=",
			"origin": "github.com/hashicorp/terraform/vendor/github.com/hashicorp/go-plugin",
			"path": "github.com/hashicorp/go-plugin",
			"revision": "50fb9aecbdf9bc637c1b3b2ae9eeb01ca06fe95e",
			"revisionTime": "2017-03-31T18:33:08Z"
		},
		{
			"checksumSHA1": "85XUnluYJL7F55ptcwdmN8eSOsk=",
			"origin": "github.com/hashicorp/terraform/vendor/github.com/hashicorp/go-uuid",
			"path": "github.com/hashicorp/go-uuid",
			"revision": "50fb9aecbdf9bc637c1b3b2ae9eeb01ca06fe95e",
			"revisionTime": "2017-03-31T18:33:08Z"
		},
		{
			"checksumSHA1": "EcZfls6vcqjasWV/nBlu+C+EFmc=",
			"origin": "github.com/hashicorp/terraform/vendor/github.com/hashicorp/go-version",
			"path": "github.com/hashicorp/go-version",
			"revision": "50fb9aecbdf9bc637c1b3b2ae9eeb01ca06fe95e",
			"revisionTime": "2017-03-31T18:33:08Z"
		},
		{
			"checksumSHA1": "Ok3Csn6Voou7pQT6Dv2mkwpqFtw=",
			"origin": "github.com/hashicorp/terraform/vendor/github.com/hashicorp/hcl",
			"path": "github.com/hashicorp/hcl",
			"revision": "50fb9aecbdf9bc637c1b3b2ae9eeb01ca06fe95e",
			"revisionTime": "2017-03-31T18:33:08Z"
		},
		{
			"checksumSHA1": "XQmjDva9JCGGkIecOgwtBEMCJhU=",
			"origin": "github.com/hashicorp/terraform/vendor/github.com/hashicorp/hcl/hcl/ast",
			"path": "github.com/hashicorp/hcl/hcl/ast",
			"revision": "50fb9aecbdf9bc637c1b3b2ae9eeb01ca06fe95e",
			"revisionTime": "2017-03-31T18:33:08Z"
		},
		{
			"path": "github.com/hashicorp/hcl/hcl/fmtcmd",
			"revision": "50fb9aecbdf9bc637c1b3b2ae9eeb01ca06fe95e"
		},
		{
			"checksumSHA1": "MGYzZActhzSs9AnCx3wrEYVbKFg=",
			"origin": "github.com/hashicorp/terraform/vendor/github.com/hashicorp/hcl/hcl/parser",
			"path": "github.com/hashicorp/hcl/hcl/parser",
			"revision": "50fb9aecbdf9bc637c1b3b2ae9eeb01ca06fe95e",
			"revisionTime": "2017-03-31T18:33:08Z"
		},
		{
			"path": "github.com/hashicorp/hcl/hcl/printer",
			"revision": "50fb9aecbdf9bc637c1b3b2ae9eeb01ca06fe95e"
		},
		{
			"checksumSHA1": "z6wdP4mRw4GVjShkNHDaOWkbxS0=",
			"origin": "github.com/hashicorp/terraform/vendor/github.com/hashicorp/hcl/hcl/scanner",
			"path": "github.com/hashicorp/hcl/hcl/scanner",
			"revision": "50fb9aecbdf9bc637c1b3b2ae9eeb01ca06fe95e",
			"revisionTime": "2017-03-31T18:33:08Z"
		},
		{
			"checksumSHA1": "oS3SCN9Wd6D8/LG0Yx1fu84a7gI=",
			"origin": "github.com/hashicorp/terraform/vendor/github.com/hashicorp/hcl/hcl/strconv",
			"path": "github.com/hashicorp/hcl/hcl/strconv",
			"revision": "50fb9aecbdf9bc637c1b3b2ae9eeb01ca06fe95e",
			"revisionTime": "2017-03-31T18:33:08Z"
		},
		{
			"checksumSHA1": "c6yprzj06ASwCo18TtbbNNBHljA=",
			"origin": "github.com/hashicorp/terraform/vendor/github.com/hashicorp/hcl/hcl/token",
			"path": "github.com/hashicorp/hcl/hcl/token",
			"revision": "50fb9aecbdf9bc637c1b3b2ae9eeb01ca06fe95e",
			"revisionTime": "2017-03-31T18:33:08Z"
		},
		{
			"checksumSHA1": "138aCV5n8n7tkGYMsMVQQnnLq+0=",
			"origin": "github.com/hashicorp/terraform/vendor/github.com/hashicorp/hcl/json/parser",
			"path": "github.com/hashicorp/hcl/json/parser",
			"revision": "50fb9aecbdf9bc637c1b3b2ae9eeb01ca06fe95e",
			"revisionTime": "2017-03-31T18:33:08Z"
		},
		{
			"checksumSHA1": "YdvFsNOMSWMLnY6fcliWQa0O5Fw=",
			"origin": "github.com/hashicorp/terraform/vendor/github.com/hashicorp/hcl/json/scanner",
			"path": "github.com/hashicorp/hcl/json/scanner",
			"revision": "50fb9aecbdf9bc637c1b3b2ae9eeb01ca06fe95e",
			"revisionTime": "2017-03-31T18:33:08Z"
		},
		{
			"checksumSHA1": "fNlXQCQEnb+B3k5UDL/r15xtSJY=",
			"origin": "github.com/hashicorp/terraform/vendor/github.com/hashicorp/hcl/json/token",
			"path": "github.com/hashicorp/hcl/json/token",
			"revision": "50fb9aecbdf9bc637c1b3b2ae9eeb01ca06fe95e",
			"revisionTime": "2017-03-31T18:33:08Z"
		},
		{
			"checksumSHA1": "2Nrl/YKrmowkRgCDLhA6UTFgYEY=",
			"origin": "github.com/hashicorp/terraform/vendor/github.com/hashicorp/hil",
			"path": "github.com/hashicorp/hil",
			"revision": "50fb9aecbdf9bc637c1b3b2ae9eeb01ca06fe95e",
			"revisionTime": "2017-03-31T18:33:08Z"
		},
		{
			"checksumSHA1": "oZ2a2x9qyHqvqJdv/Du3LGeaFdA=",
			"origin": "github.com/hashicorp/terraform/vendor/github.com/hashicorp/hil/ast",
			"path": "github.com/hashicorp/hil/ast",
			"revision": "50fb9aecbdf9bc637c1b3b2ae9eeb01ca06fe95e",
			"revisionTime": "2017-03-31T18:33:08Z"
		},
		{
			"checksumSHA1": "P5PZ3k7SmqWmxgJ8Q0gLzeNpGhE=",
			"origin": "github.com/hashicorp/terraform/vendor/github.com/hashicorp/hil/parser",
			"path": "github.com/hashicorp/hil/parser",
			"revision": "50fb9aecbdf9bc637c1b3b2ae9eeb01ca06fe95e",
			"revisionTime": "2017-03-31T18:33:08Z"
		},
		{
			"checksumSHA1": "DC1k5kOua4oFqmo+JRt0YzfP44o=",
			"origin": "github.com/hashicorp/terraform/vendor/github.com/hashicorp/hil/scanner",
			"path": "github.com/hashicorp/hil/scanner",
			"revision": "50fb9aecbdf9bc637c1b3b2ae9eeb01ca06fe95e",
			"revisionTime": "2017-03-31T18:33:08Z"
		},
		{
			"checksumSHA1": "vt+P9D2yWDO3gdvdgCzwqunlhxU=",
			"origin": "github.com/hashicorp/terraform/vendor/github.com/hashicorp/logutils",
			"path": "github.com/hashicorp/logutils",
			"revision": "50fb9aecbdf9bc637c1b3b2ae9eeb01ca06fe95e",
			"revisionTime": "2017-03-31T18:33:08Z"
		},
		{
			"checksumSHA1": "8WW1IcSuDwDZ4+0lRBDwVapYNyw=",
			"path": "github.com/hashicorp/terraform",
			"revision": "efca455c35d0d218a9bfee835a8ec3ef8d4d1c8c",
			"revisionTime": "2017-07-03T20:27:28Z",
			"version": "=v0.9.11",
			"versionExact": "v0.9.11"
		},
		{
			"path": "github.com/hashicorp/terraform-provider-opc/opc",
			"revision": ""
		},
		{
			"path": "github.com/hashicorp/terraform/backend",
			"revision": "efca455c35d0d218a9bfee835a8ec3ef8d4d1c8c",
			"version": "=v0.9.11"
		},
		{
			"path": "github.com/hashicorp/terraform/backend/init",
			"revision": "efca455c35d0d218a9bfee835a8ec3ef8d4d1c8c",
			"version": "=v0.9.11"
		},
		{
			"path": "github.com/hashicorp/terraform/backend/local",
			"revision": "efca455c35d0d218a9bfee835a8ec3ef8d4d1c8c",
			"version": "=v0.9.11"
		},
		{
			"path": "github.com/hashicorp/terraform/builtin/providers/alicloud",
			"revision": "efca455c35d0d218a9bfee835a8ec3ef8d4d1c8c",
			"version": "=v0.9.11"
		},
		{
			"checksumSHA1": "6/6NX/lT56kdUYP57i6wIfqL/+M=",
			"path": "github.com/hashicorp/terraform/builtin/providers/archive",
			"revision": "efca455c35d0d218a9bfee835a8ec3ef8d4d1c8c",
			"revisionTime": "2017-07-03T20:27:28Z",
			"version": "=v0.9.11",
			"versionExact": "v0.9.11"
		},
		{
			"path": "github.com/hashicorp/terraform/builtin/providers/arukas",
			"revision": "efca455c35d0d218a9bfee835a8ec3ef8d4d1c8c",
			"version": "=v0.9.11"
		},
		{
			"checksumSHA1": "+8hRHurr7DcXweBt8mlAkiaPPbE=",
			"path": "github.com/hashicorp/terraform/builtin/providers/atlas",
			"revision": "efca455c35d0d218a9bfee835a8ec3ef8d4d1c8c",
			"revisionTime": "2017-07-03T20:27:28Z",
			"version": "=v0.9.11",
			"versionExact": "v0.9.11"
		},
		{
			"checksumSHA1": "e0+AZz2lfoRwTl5bHi8TL9fJ1LE=",
			"path": "github.com/hashicorp/terraform/builtin/providers/aws",
			"revision": "efca455c35d0d218a9bfee835a8ec3ef8d4d1c8c",
			"revisionTime": "2017-07-03T20:27:28Z",
			"version": "=v0.9.11",
			"versionExact": "v0.9.11"
		},
		{
			"checksumSHA1": "Ayn0MtN5LThcUSzSg1O7iUn/834=",
			"path": "github.com/hashicorp/terraform/builtin/providers/azure",
			"revision": "efca455c35d0d218a9bfee835a8ec3ef8d4d1c8c",
			"revisionTime": "2017-07-03T20:27:28Z",
			"version": "=v0.9.11",
			"versionExact": "v0.9.11"
		},
		{
			"path": "github.com/hashicorp/terraform/builtin/providers/azurerm",
			"revision": "efca455c35d0d218a9bfee835a8ec3ef8d4d1c8c",
			"version": "=v0.9.11"
		},
		{
			"path": "github.com/hashicorp/terraform/builtin/providers/bitbucket",
			"revision": "efca455c35d0d218a9bfee835a8ec3ef8d4d1c8c",
			"version": "=v0.9.11"
		},
		{
			"path": "github.com/hashicorp/terraform/builtin/providers/chef",
			"revision": "efca455c35d0d218a9bfee835a8ec3ef8d4d1c8c",
			"version": "=v0.9.11"
		},
		{
			"path": "github.com/hashicorp/terraform/builtin/providers/circonus",
			"revision": "efca455c35d0d218a9bfee835a8ec3ef8d4d1c8c",
			"version": "=v0.9.11"
		},
		{
			"checksumSHA1": "l3Ekc0/JZsHH+g3/kQMjnwwlyVg=",
			"path": "github.com/hashicorp/terraform/builtin/providers/clc",
			"revision": "efca455c35d0d218a9bfee835a8ec3ef8d4d1c8c",
			"revisionTime": "2017-07-03T20:27:28Z",
			"version": "=v0.9.11",
			"versionExact": "v0.9.11"
		},
		{
			"path": "github.com/hashicorp/terraform/builtin/providers/cloudflare",
			"revision": "efca455c35d0d218a9bfee835a8ec3ef8d4d1c8c",
			"version": "=v0.9.11"
		},
		{
			"path": "github.com/hashicorp/terraform/builtin/providers/cloudstack",
			"revision": "efca455c35d0d218a9bfee835a8ec3ef8d4d1c8c",
			"version": "=v0.9.11"
		},
		{
			"path": "github.com/hashicorp/terraform/builtin/providers/cobbler",
			"revision": "efca455c35d0d218a9bfee835a8ec3ef8d4d1c8c",
			"version": "=v0.9.11"
		},
		{
			"checksumSHA1": "ScIRfPXhiimY3C2AEZJj6AN7DHc=",
			"path": "github.com/hashicorp/terraform/builtin/providers/consul",
			"revision": "efca455c35d0d218a9bfee835a8ec3ef8d4d1c8c",
			"revisionTime": "2017-07-03T20:27:28Z",
			"version": "=v0.9.11",
			"versionExact": "v0.9.11"
		},
		{
			"checksumSHA1": "T7iflrkaNQOvrAjrpwwN13rQOGw=",
			"path": "github.com/hashicorp/terraform/builtin/providers/datadog",
			"revision": "efca455c35d0d218a9bfee835a8ec3ef8d4d1c8c",
			"revisionTime": "2017-07-03T20:27:28Z",
			"version": "=v0.9.11",
			"versionExact": "v0.9.11"
		},
		{
			"path": "github.com/hashicorp/terraform/builtin/providers/digitalocean",
			"revision": "efca455c35d0d218a9bfee835a8ec3ef8d4d1c8c",
			"version": "=v0.9.11"
		},
		{
			"checksumSHA1": "veO5P+bM+gbCxKT6kVLS2nuYrss=",
			"path": "github.com/hashicorp/terraform/builtin/providers/dme",
			"revision": "efca455c35d0d218a9bfee835a8ec3ef8d4d1c8c",
			"revisionTime": "2017-07-03T20:27:28Z",
			"version": "=v0.9.11",
			"versionExact": "v0.9.11"
		},
		{
			"path": "github.com/hashicorp/terraform/builtin/providers/dns",
			"revision": "efca455c35d0d218a9bfee835a8ec3ef8d4d1c8c",
			"version": "=v0.9.11"
		},
		{
			"path": "github.com/hashicorp/terraform/builtin/providers/dnsimple",
			"revision": "efca455c35d0d218a9bfee835a8ec3ef8d4d1c8c",
			"version": "=v0.9.11"
		},
		{
			"checksumSHA1": "N/jyzzE4GnR2a0SXBgOZJNnGnC8=",
			"path": "github.com/hashicorp/terraform/builtin/providers/docker",
			"revision": "efca455c35d0d218a9bfee835a8ec3ef8d4d1c8c",
			"revisionTime": "2017-07-03T20:27:28Z",
			"version": "=v0.9.11",
			"versionExact": "v0.9.11"
		},
		{
			"path": "github.com/hashicorp/terraform/builtin/providers/dyn",
			"revision": "efca455c35d0d218a9bfee835a8ec3ef8d4d1c8c",
			"version": "=v0.9.11"
		},
		{
			"path": "github.com/hashicorp/terraform/builtin/providers/external",
			"revision": "efca455c35d0d218a9bfee835a8ec3ef8d4d1c8c",
			"version": "=v0.9.11"
		},
		{
			"checksumSHA1": "FSX15m7kzZeoecMlka4v1eZxP1c=",
			"path": "github.com/hashicorp/terraform/builtin/providers/fastly",
			"revision": "efca455c35d0d218a9bfee835a8ec3ef8d4d1c8c",
			"revisionTime": "2017-07-03T20:27:28Z",
			"version": "=v0.9.11",
			"versionExact": "v0.9.11"
		},
		{
			"path": "github.com/hashicorp/terraform/builtin/providers/github",
			"revision": "efca455c35d0d218a9bfee835a8ec3ef8d4d1c8c",
			"version": "=v0.9.11"
		},
		{
			"path": "github.com/hashicorp/terraform/builtin/providers/gitlab",
			"revision": "efca455c35d0d218a9bfee835a8ec3ef8d4d1c8c",
			"version": "=v0.9.11"
		},
		{
			"checksumSHA1": "L6QsHZcaByQ90Oyb59ZLw2TGskg=",
			"path": "github.com/hashicorp/terraform/builtin/providers/google",
			"revision": "efca455c35d0d218a9bfee835a8ec3ef8d4d1c8c",
			"revisionTime": "2017-07-03T20:27:28Z",
			"version": "=v0.9.11",
			"versionExact": "v0.9.11"
		},
		{
			"path": "github.com/hashicorp/terraform/builtin/providers/grafana",
			"revision": "efca455c35d0d218a9bfee835a8ec3ef8d4d1c8c",
			"version": "=v0.9.11"
		},
		{
			"path": "github.com/hashicorp/terraform/builtin/providers/heroku",
			"revision": "efca455c35d0d218a9bfee835a8ec3ef8d4d1c8c",
			"version": "=v0.9.11"
		},
		{
			"checksumSHA1": "M7GlDIs6Wqh7C6auKwAlA1IyrYw=",
			"path": "github.com/hashicorp/terraform/builtin/providers/http",
			"revision": "efca455c35d0d218a9bfee835a8ec3ef8d4d1c8c",
			"revisionTime": "2017-07-03T20:27:28Z",
			"version": "=v0.9.11",
			"versionExact": "v0.9.11"
		},
		{
			"checksumSHA1": "MQMPlSeaS2zTS8us3KD1Y45G+wQ=",
			"path": "github.com/hashicorp/terraform/builtin/providers/icinga2",
			"revision": "efca455c35d0d218a9bfee835a8ec3ef8d4d1c8c",
			"revisionTime": "2017-07-03T20:27:28Z",
			"version": "=v0.9.11",
			"versionExact": "v0.9.11"
		},
		{
			"path": "github.com/hashicorp/terraform/builtin/providers/ignition",
			"revision": "efca455c35d0d218a9bfee835a8ec3ef8d4d1c8c",
			"version": "=v0.9.11"
		},
		{
			"checksumSHA1": "/GYCuwgCZUJU5YgHNxzRKSf8JEE=",
			"path": "github.com/hashicorp/terraform/builtin/providers/influxdb",
			"revision": "efca455c35d0d218a9bfee835a8ec3ef8d4d1c8c",
			"revisionTime": "2017-07-03T20:27:28Z",
			"version": "=v0.9.11",
			"versionExact": "v0.9.11"
		},
		{
			"checksumSHA1": "b0bQTFXylO+FQfAsRn3dLNuv5N0=",
			"path": "github.com/hashicorp/terraform/builtin/providers/kubernetes",
			"revision": "efca455c35d0d218a9bfee835a8ec3ef8d4d1c8c",
			"revisionTime": "2017-07-03T20:27:28Z",
			"version": "=v0.9.11",
			"versionExact": "v0.9.11"
		},
		{
			"path": "github.com/hashicorp/terraform/builtin/providers/librato",
			"revision": "efca455c35d0d218a9bfee835a8ec3ef8d4d1c8c",
			"version": "=v0.9.11"
		},
		{
			"path": "github.com/hashicorp/terraform/builtin/providers/local",
			"revision": "efca455c35d0d218a9bfee835a8ec3ef8d4d1c8c",
			"version": "=v0.9.11"
		},
		{
			"checksumSHA1": "KXxJesCSAvRAPjiuK3Ru/4EfBqs=",
			"path": "github.com/hashicorp/terraform/builtin/providers/logentries",
			"revision": "efca455c35d0d218a9bfee835a8ec3ef8d4d1c8c",
			"revisionTime": "2017-07-03T20:27:28Z",
			"version": "=v0.9.11",
			"versionExact": "v0.9.11"
		},
		{
			"checksumSHA1": "cd0pzOBWDDagVXFNo4FUWloIeq0=",
			"path": "github.com/hashicorp/terraform/builtin/providers/mailgun",
			"revision": "efca455c35d0d218a9bfee835a8ec3ef8d4d1c8c",
			"revisionTime": "2017-07-03T20:27:28Z",
			"version": "=v0.9.11",
			"versionExact": "v0.9.11"
		},
		{
			"checksumSHA1": "v01XVJhuLUHeDcNQdw9/Jr1mYGs=",
			"path": "github.com/hashicorp/terraform/builtin/providers/mysql",
			"revision": "efca455c35d0d218a9bfee835a8ec3ef8d4d1c8c",
			"revisionTime": "2017-07-03T20:27:28Z",
			"version": "=v0.9.11",
			"versionExact": "v0.9.11"
		},
		{
			"checksumSHA1": "qiKRSiuCUHeedNPmADBN6VuUUoE=",
			"path": "github.com/hashicorp/terraform/builtin/providers/newrelic",
			"revision": "efca455c35d0d218a9bfee835a8ec3ef8d4d1c8c",
			"revisionTime": "2017-07-03T20:27:28Z",
			"version": "=v0.9.11",
			"versionExact": "v0.9.11"
		},
		{
			"path": "github.com/hashicorp/terraform/builtin/providers/nomad",
			"revision": "efca455c35d0d218a9bfee835a8ec3ef8d4d1c8c",
			"version": "=v0.9.11"
		},
		{
			"checksumSHA1": "XlKU4lNuFr/PKwU29dtCxH7Zy5U=",
			"path": "github.com/hashicorp/terraform/builtin/providers/ns1",
			"revision": "efca455c35d0d218a9bfee835a8ec3ef8d4d1c8c",
			"revisionTime": "2017-07-03T20:27:28Z",
			"version": "=v0.9.11",
			"versionExact": "v0.9.11"
		},
		{
			"path": "github.com/hashicorp/terraform/builtin/providers/null",
			"revision": "efca455c35d0d218a9bfee835a8ec3ef8d4d1c8c",
			"version": "=v0.9.11"
		},
		{
			"path": "github.com/hashicorp/terraform/builtin/providers/oneandone",
			"revision": "efca455c35d0d218a9bfee835a8ec3ef8d4d1c8c",
			"version": "=v0.9.11"
		},
		{
			"checksumSHA1": "HP5en9I9Z97tXu8ONtgd5vs8KUI=",
			"path": "github.com/hashicorp/terraform/builtin/providers/openstack",
			"revision": "efca455c35d0d218a9bfee835a8ec3ef8d4d1c8c",
			"revisionTime": "2017-07-03T20:27:28Z",
			"version": "=v0.9.11",
			"versionExact": "v0.9.11"
		},
		{
			"path": "github.com/hashicorp/terraform/builtin/providers/opsgenie",
			"revision": "efca455c35d0d218a9bfee835a8ec3ef8d4d1c8c",
			"version": "=v0.9.11"
		},
		{
			"checksumSHA1": "dwb3FIvnIuMTM3TwlGTfZj17Dj8=",
			"path": "github.com/hashicorp/terraform/builtin/providers/ovh",
			"revision": "efca455c35d0d218a9bfee835a8ec3ef8d4d1c8c",
			"revisionTime": "2017-07-03T20:27:28Z",
			"version": "=v0.9.11",
			"versionExact": "v0.9.11"
		},
		{
			"path": "github.com/hashicorp/terraform/builtin/providers/packet",
			"revision": "efca455c35d0d218a9bfee835a8ec3ef8d4d1c8c",
			"version": "=v0.9.11"
		},
		{
			"path": "github.com/hashicorp/terraform/builtin/providers/pagerduty",
			"revision": "efca455c35d0d218a9bfee835a8ec3ef8d4d1c8c",
			"version": "=v0.9.11"
		},
		{
			"path": "github.com/hashicorp/terraform/builtin/providers/postgresql",
			"revision": "efca455c35d0d218a9bfee835a8ec3ef8d4d1c8c",
			"version": "=v0.9.11"
		},
		{
			"checksumSHA1": "bEVVzs6r+S8nrUPFSBAnLTcK6CU=",
			"path": "github.com/hashicorp/terraform/builtin/providers/powerdns",
			"revision": "efca455c35d0d218a9bfee835a8ec3ef8d4d1c8c",
			"revisionTime": "2017-07-03T20:27:28Z",
			"version": "=v0.9.11",
			"versionExact": "v0.9.11"
		},
		{
			"path": "github.com/hashicorp/terraform/builtin/providers/profitbricks",
			"revision": "efca455c35d0d218a9bfee835a8ec3ef8d4d1c8c",
			"version": "=v0.9.11"
		},
		{
			"path": "github.com/hashicorp/terraform/builtin/providers/rabbitmq",
			"revision": "efca455c35d0d218a9bfee835a8ec3ef8d4d1c8c",
			"version": "=v0.9.11"
		},
		{
			"path": "github.com/hashicorp/terraform/builtin/providers/rancher",
			"revision": "efca455c35d0d218a9bfee835a8ec3ef8d4d1c8c",
			"version": "=v0.9.11"
		},
		{
			"checksumSHA1": "pJbaxCNv41M5RfmFYzkIVN2nFLI=",
			"path": "github.com/hashicorp/terraform/builtin/providers/random",
			"revision": "efca455c35d0d218a9bfee835a8ec3ef8d4d1c8c",
			"revisionTime": "2017-07-03T20:27:28Z",
			"version": "=v0.9.11",
			"versionExact": "v0.9.11"
		},
		{
			"checksumSHA1": "cd7fuWoIPplhW+vd+ls0DQwSopI=",
			"path": "github.com/hashicorp/terraform/builtin/providers/rundeck",
			"revision": "efca455c35d0d218a9bfee835a8ec3ef8d4d1c8c",
			"revisionTime": "2017-07-03T20:27:28Z",
			"version": "=v0.9.11",
			"versionExact": "v0.9.11"
		},
		{
			"checksumSHA1": "cbqS0UWVz5Frkb4VENObSMIFrzw=",
			"path": "github.com/hashicorp/terraform/builtin/providers/scaleway",
			"revision": "efca455c35d0d218a9bfee835a8ec3ef8d4d1c8c",
			"revisionTime": "2017-07-03T20:27:28Z",
			"version": "=v0.9.11",
			"versionExact": "v0.9.11"
		},
		{
			"path": "github.com/hashicorp/terraform/builtin/providers/softlayer",
			"revision": "efca455c35d0d218a9bfee835a8ec3ef8d4d1c8c",
			"version": "=v0.9.11"
		},
		{
			"checksumSHA1": "pnRWbFrdExXdTPNj4dvpQdbQtj0=",
			"path": "github.com/hashicorp/terraform/builtin/providers/spotinst",
			"revision": "efca455c35d0d218a9bfee835a8ec3ef8d4d1c8c",
			"revisionTime": "2017-07-03T20:27:28Z",
			"version": "=v0.9.11",
			"versionExact": "v0.9.11"
		},
		{
			"checksumSHA1": "MNkI6CVQwBC5YIdrsGi0MkcmCc8=",
			"path": "github.com/hashicorp/terraform/builtin/providers/statuscake",
			"revision": "efca455c35d0d218a9bfee835a8ec3ef8d4d1c8c",
			"revisionTime": "2017-07-03T20:27:28Z",
			"version": "=v0.9.11",
			"versionExact": "v0.9.11"
		},
		{
			"checksumSHA1": "KmSEvCJPmFviMYTfvRdK/ENnWX0=",
			"path": "github.com/hashicorp/terraform/builtin/providers/template",
			"revision": "efca455c35d0d218a9bfee835a8ec3ef8d4d1c8c",
			"revisionTime": "2017-07-03T20:27:28Z",
			"version": "=v0.9.11",
			"versionExact": "v0.9.11"
		},
		{
			"path": "github.com/hashicorp/terraform/builtin/providers/terraform",
			"revision": "efca455c35d0d218a9bfee835a8ec3ef8d4d1c8c",
			"version": "=v0.9.11"
		},
		{
			"path": "github.com/hashicorp/terraform/builtin/providers/test",
			"revision": "efca455c35d0d218a9bfee835a8ec3ef8d4d1c8c",
			"version": "=v0.9.11"
		},
		{
			"path": "github.com/hashicorp/terraform/builtin/providers/tls",
			"revision": "efca455c35d0d218a9bfee835a8ec3ef8d4d1c8c",
			"version": "=v0.9.11"
		},
		{
			"checksumSHA1": "BK5qemCTqpOHWS4VW5BFEnMqKSU=",
			"path": "github.com/hashicorp/terraform/builtin/providers/triton",
			"revision": "efca455c35d0d218a9bfee835a8ec3ef8d4d1c8c",
			"revisionTime": "2017-07-03T20:27:28Z",
			"version": "=v0.9.11",
			"versionExact": "v0.9.11"
		},
		{
			"path": "github.com/hashicorp/terraform/builtin/providers/ultradns",
			"revision": "efca455c35d0d218a9bfee835a8ec3ef8d4d1c8c",
			"version": "=v0.9.11"
		},
		{
			"checksumSHA1": "y80Xh56IRNy48QWtUKkQDui5/Xw=",
			"path": "github.com/hashicorp/terraform/builtin/providers/vault",
			"revision": "efca455c35d0d218a9bfee835a8ec3ef8d4d1c8c",
			"revisionTime": "2017-07-03T20:27:28Z",
			"version": "=v0.9.11",
			"versionExact": "v0.9.11"
		},
		{
			"checksumSHA1": "DSM29Q/D2BaMvATBZV7RTU0wbX0=",
			"path": "github.com/hashicorp/terraform/builtin/providers/vcd",
			"revision": "efca455c35d0d218a9bfee835a8ec3ef8d4d1c8c",
			"revisionTime": "2017-07-03T20:27:28Z",
			"version": "=v0.9.11",
			"versionExact": "v0.9.11"
		},
		{
			"path": "github.com/hashicorp/terraform/builtin/providers/vsphere",
			"revision": "efca455c35d0d218a9bfee835a8ec3ef8d4d1c8c",
			"version": "=v0.9.11"
		},
		{
			"path": "github.com/hashicorp/terraform/builtin/provisioners/chef",
			"revision": "efca455c35d0d218a9bfee835a8ec3ef8d4d1c8c",
			"version": "=v0.9.11"
		},
		{
			"checksumSHA1": "EtcHzH4aXhylC1Uu8yBQis6IzfU=",
			"path": "github.com/hashicorp/terraform/builtin/provisioners/file",
			"revision": "efca455c35d0d218a9bfee835a8ec3ef8d4d1c8c",
			"revisionTime": "2017-07-03T20:27:28Z",
			"version": "=v0.9.11",
			"versionExact": "v0.9.11"
		},
		{
			"path": "github.com/hashicorp/terraform/builtin/provisioners/local-exec",
			"revision": "efca455c35d0d218a9bfee835a8ec3ef8d4d1c8c",
			"version": "=v0.9.11"
		},
		{
			"path": "github.com/hashicorp/terraform/builtin/provisioners/remote-exec",
			"revision": "efca455c35d0d218a9bfee835a8ec3ef8d4d1c8c",
			"version": "=v0.9.11"
		},
		{
			"checksumSHA1": "jxm+WBZgO+StYewm4FRD2huVk5U=",
			"path": "github.com/hashicorp/terraform/command",
			"revision": "efca455c35d0d218a9bfee835a8ec3ef8d4d1c8c",
			"revisionTime": "2017-07-03T20:27:28Z",
			"version": "=v0.9.11",
			"versionExact": "v0.9.11"
		},
		{
			"checksumSHA1": "HWbnuaEFdfRFeKxZdlYUWZm+DU0=",
			"path": "github.com/hashicorp/terraform/command/clistate",
			"revision": "efca455c35d0d218a9bfee835a8ec3ef8d4d1c8c",
			"revisionTime": "2017-07-03T20:27:28Z",
			"version": "=v0.9.11",
			"versionExact": "v0.9.11"
		},
		{
			"checksumSHA1": "lD539HaY+NFVdgXcWsXDGtZ+R64=",
			"path": "github.com/hashicorp/terraform/command/format",
			"revision": "efca455c35d0d218a9bfee835a8ec3ef8d4d1c8c",
			"revisionTime": "2017-07-03T20:27:28Z",
			"version": "=v0.9.11",
			"versionExact": "v0.9.11"
		},
		{
			"path": "github.com/hashicorp/terraform/communicator",
			"revision": "efca455c35d0d218a9bfee835a8ec3ef8d4d1c8c",
			"version": "=v0.9.11"
		},
		{
			"checksumSHA1": "+D/IlTDpRyf73ZzkL9KQlb/Nn3Y=",
			"path": "github.com/hashicorp/terraform/config",
			"revision": "50fb9aecbdf9bc637c1b3b2ae9eeb01ca06fe95e",
			"revisionTime": "2017-03-31T18:33:08Z"
		},
		{
			"checksumSHA1": "YiREjXkb7CDMZuUmkPGK0yySe8A=",
			"path": "github.com/hashicorp/terraform/config/module",
			"revision": "50fb9aecbdf9bc637c1b3b2ae9eeb01ca06fe95e",
			"revisionTime": "2017-03-31T18:33:08Z"
		},
		{
			"checksumSHA1": "sXtlkvFMY+O7eHwE9LvIBDYTxYc=",
			"path": "github.com/hashicorp/terraform/dag",
			"revision": "50fb9aecbdf9bc637c1b3b2ae9eeb01ca06fe95e",
			"revisionTime": "2017-03-31T18:33:08Z"
		},
		{
			"checksumSHA1": "qmpOWfKZx+46bDvhzZePh+hJ4jo=",
			"path": "github.com/hashicorp/terraform/flatmap",
			"revision": "50fb9aecbdf9bc637c1b3b2ae9eeb01ca06fe95e",
			"revisionTime": "2017-03-31T18:33:08Z"
		},
		{
			"checksumSHA1": "uT6Q9RdSRAkDjyUgQlJ2XKJRab4=",
			"path": "github.com/hashicorp/terraform/helper/config",
			"revision": "50fb9aecbdf9bc637c1b3b2ae9eeb01ca06fe95e",
			"revisionTime": "2017-03-31T18:33:08Z"
		},
		{
			"path": "github.com/hashicorp/terraform/helper/encryption",
			"revision": "efca455c35d0d218a9bfee835a8ec3ef8d4d1c8c",
			"version": "=v0.9.11"
		},
		{
			"checksumSHA1": "Vbo55GDzPgG/L/+W2pcvDhxrPZc=",
			"path": "github.com/hashicorp/terraform/helper/experiment",
			"revision": "50fb9aecbdf9bc637c1b3b2ae9eeb01ca06fe95e",
			"revisionTime": "2017-03-31T18:33:08Z"
		},
		{
			"checksumSHA1": "BmIPKTr0zDutSJdyq7pYXrK1I3E=",
			"path": "github.com/hashicorp/terraform/helper/hashcode",
			"revision": "50fb9aecbdf9bc637c1b3b2ae9eeb01ca06fe95e",
			"revisionTime": "2017-03-31T18:33:08Z"
		},
		{
			"checksumSHA1": "B267stWNQd0/pBTXHfI/tJsxzfc=",
			"path": "github.com/hashicorp/terraform/helper/hilmapstructure",
			"revision": "50fb9aecbdf9bc637c1b3b2ae9eeb01ca06fe95e",
			"revisionTime": "2017-03-31T18:33:08Z"
		},
		{
			"checksumSHA1": "aT1yD5hJRvtpl1F8C3wVGZDFV7Y=",
			"path": "github.com/hashicorp/terraform/helper/logging",
			"revision": "50fb9aecbdf9bc637c1b3b2ae9eeb01ca06fe95e",
			"revisionTime": "2017-03-31T18:33:08Z"
		},
		{
			"checksumSHA1": "twkFd4x71kBnDfrdqO5nhs8dMOY=",
			"path": "github.com/hashicorp/terraform/helper/mutexkv",
			"revision": "50fb9aecbdf9bc637c1b3b2ae9eeb01ca06fe95e",
			"revisionTime": "2017-03-31T18:33:08Z"
		},
		{
			"path": "github.com/hashicorp/terraform/helper/pathorcontents",
			"revision": "efca455c35d0d218a9bfee835a8ec3ef8d4d1c8c",
			"version": "=v0.9.11"
		},
		{
			"checksumSHA1": "Vq3ecrxEkjAd9nqpuYbUbrD68nU=",
			"path": "github.com/hashicorp/terraform/helper/resource",
			"revision": "50fb9aecbdf9bc637c1b3b2ae9eeb01ca06fe95e",
			"revisionTime": "2017-03-31T18:33:08Z"
		},
		{
			"checksumSHA1": "Hlup1ow3Y4K2pDnqKrdyJOcM/Vc=",
			"path": "github.com/hashicorp/terraform/helper/schema",
			"revision": "50fb9aecbdf9bc637c1b3b2ae9eeb01ca06fe95e",
			"revisionTime": "2017-03-31T18:33:08Z"
		},
		{
			"checksumSHA1": "oLui7dYxhzfAczwwdNZDm4tzHtk=",
			"path": "github.com/hashicorp/terraform/helper/shadow",
			"revision": "50fb9aecbdf9bc637c1b3b2ae9eeb01ca06fe95e",
			"revisionTime": "2017-03-31T18:33:08Z"
		},
		{
			"path": "github.com/hashicorp/terraform/helper/slowmessage",
			"revision": "efca455c35d0d218a9bfee835a8ec3ef8d4d1c8c",
			"version": "=v0.9.11"
		},
		{
			"path": "github.com/hashicorp/terraform/helper/structure",
			"revision": "efca455c35d0d218a9bfee835a8ec3ef8d4d1c8c",
			"version": "=v0.9.11"
		},
		{
			"path": "github.com/hashicorp/terraform/helper/validation",
			"revision": "efca455c35d0d218a9bfee835a8ec3ef8d4d1c8c",
			"version": "=v0.9.11"
		},
		{
			"checksumSHA1": "a1YCqJht+4G5O0UNTnOTD8vfXb0=",
			"path": "github.com/hashicorp/terraform/helper/variables",
			"revision": "efca455c35d0d218a9bfee835a8ec3ef8d4d1c8c",
			"revisionTime": "2017-07-03T20:27:28Z",
			"version": "=v0.9.11",
			"versionExact": "v0.9.11"
		},
		{
			"path": "github.com/hashicorp/terraform/helper/wrappedreadline",
			"revision": "efca455c35d0d218a9bfee835a8ec3ef8d4d1c8c",
			"version": "=v0.9.11"
		},
		{
			"path": "github.com/hashicorp/terraform/helper/wrappedstreams",
			"revision": "efca455c35d0d218a9bfee835a8ec3ef8d4d1c8c",
			"version": "=v0.9.11"
		},
		{
			"checksumSHA1": "6AA7ZAzswfl7SOzleP6e6he0lq4=",
			"path": "github.com/hashicorp/terraform/plugin",
			"revision": "50fb9aecbdf9bc637c1b3b2ae9eeb01ca06fe95e",
			"revisionTime": "2017-03-31T18:33:08Z"
		},
		{
			"path": "github.com/hashicorp/terraform/repl",
			"revision": "efca455c35d0d218a9bfee835a8ec3ef8d4d1c8c",
			"version": "=v0.9.11"
		},
		{
			"checksumSHA1": "vtbe34yT9LPyIKjZBFMHYF9mxQM=",
			"path": "github.com/hashicorp/terraform/state",
			"revision": "efca455c35d0d218a9bfee835a8ec3ef8d4d1c8c",
			"revisionTime": "2017-07-03T20:27:28Z",
			"version": "=v0.9.11",
			"versionExact": "v0.9.11"
		},
		{
			"checksumSHA1": "JLKI4PR2a/0bv2RO/uDB7Dfgr7U=",
			"path": "github.com/hashicorp/terraform/terraform",
			"revision": "50fb9aecbdf9bc637c1b3b2ae9eeb01ca06fe95e",
			"revisionTime": "2017-03-31T18:33:08Z"
		},
		{
			"path": "github.com/hashicorp/vault/api",
			"revision": ""
		},
		{
			"checksumSHA1": "ZhK6IO2XN81Y+3RAjTcVm1Ic7oU=",
			"origin": "github.com/hashicorp/terraform/vendor/github.com/hashicorp/yamux",
			"path": "github.com/hashicorp/yamux",
			"revision": "50fb9aecbdf9bc637c1b3b2ae9eeb01ca06fe95e",
			"revisionTime": "2017-03-31T18:33:08Z"
		},
		{
			"path": "github.com/influxdata/influxdb/client",
			"revision": ""
		},
		{
			"path": "github.com/jen20/awspolicyequivalence",
			"revision": ""
		},
		{
			"checksumSHA1": "0ZrwvB6KoGPj2PoDNSEJwxQ6Mog=",
			"origin": "github.com/hashicorp/terraform/vendor/github.com/jmespath/go-jmespath",
			"path": "github.com/jmespath/go-jmespath",
			"revision": "50fb9aecbdf9bc637c1b3b2ae9eeb01ca06fe95e",
			"revisionTime": "2017-03-31T18:33:08Z"
		},
		{
			"path": "github.com/joyent/triton-go",
			"revision": ""
		},
		{
			"path": "github.com/joyent/triton-go/authentication",
			"revision": ""
		},
		{
			"checksumSHA1": "dsJXlcHA+J4/6d3qBBgJ2h9EUHk=",
			"path": "github.com/kardianos/osext",
			"revision": "ae77be60afb1dcacde03767a8c37337fad28ac14",
			"revisionTime": "2017-05-10T13:15:34Z"
		},
		{
			"path": "github.com/logentries/le_goclient",
			"revision": ""
		},
		{
			"path": "github.com/lrsmith/go-icinga2-api/iapi",
			"revision": ""
		},
		{
			"checksumSHA1": "bfGiF5iraNvFHCCK3KVvITsPCok=",
			"path": "github.com/mattn/go-colorable",
			"revision": "3fa8c76f9daed4067e4a806fb7e4dc86455c6d6a",
			"revisionTime": "2017-07-11T10:06:59Z"
		},
		{
			"path": "github.com/mattn/go-isatty",
			"revision": ""
		},
		{
			"checksumSHA1": "3yckDt/xIreJZ/spvI+MvHOCmcY=",
			"path": "github.com/mattn/go-shellwords",
			"revision": "02e3cf038dcea8290e44424da473dd12be796a8a",
			"revisionTime": "2017-04-11T07:14:55Z"
		},
		{
			"checksumSHA1": "bUuI7AVR3IZPLlBaEKmw/ke7wqA=",
			"path": "github.com/mitchellh/cli",
			"revision": "b481eac70eea3ad671b7c360a013f89bb759b252",
			"revisionTime": "2017-05-23T17:27:49Z"
		},
		{
			"path": "github.com/mitchellh/colorstring",
			"revision": ""
		},
		{
			"checksumSHA1": "guxbLo8KHHBeM0rzou4OTzzpDNs=",
			"origin": "github.com/hashicorp/terraform/vendor/github.com/mitchellh/copystructure",
			"path": "github.com/mitchellh/copystructure",
			"revision": "50fb9aecbdf9bc637c1b3b2ae9eeb01ca06fe95e",
			"revisionTime": "2017-03-31T18:33:08Z"
		},
		{
			"checksumSHA1": "V/quM7+em2ByJbWBLOsEwnY3j/Q=",
			"origin": "github.com/hashicorp/terraform/vendor/github.com/mitchellh/go-homedir",
			"path": "github.com/mitchellh/go-homedir",
			"revision": "50fb9aecbdf9bc637c1b3b2ae9eeb01ca06fe95e",
			"revisionTime": "2017-03-31T18:33:08Z"
		},
		{
			"checksumSHA1": "xyoJKalfQwTUN1qzZGQKWYAwl0A=",
			"origin": "github.com/hashicorp/terraform/vendor/github.com/mitchellh/hashstructure",
			"path": "github.com/mitchellh/hashstructure",
			"revision": "50fb9aecbdf9bc637c1b3b2ae9eeb01ca06fe95e",
			"revisionTime": "2017-03-31T18:33:08Z"
		},
		{
			"checksumSHA1": "4Js6Jlu93Wa0o6Kjt393L9Z7diE=",
			"origin": "github.com/hashicorp/terraform/vendor/github.com/mitchellh/mapstructure",
			"path": "github.com/mitchellh/mapstructure",
			"revision": "50fb9aecbdf9bc637c1b3b2ae9eeb01ca06fe95e",
			"revisionTime": "2017-03-31T18:33:08Z"
		},
		{
			"checksumSHA1": "m2L8ohfZiFRsMW3iynaH/TWgnSY=",
			"path": "github.com/mitchellh/panicwrap",
			"revision": "fce601fe55579125e1b3cb0b992287e7290f7b83",
			"revisionTime": "2017-01-06T18:23:40Z"
		},
		{
			"checksumSHA1": "h+ODp7a8Vj8XMUsORLbhtQMWOO4=",
			"path": "github.com/mitchellh/prefixedio",
			"revision": "6e6954073784f7ee67b28f2d22749d6479151ed7",
			"revisionTime": "2015-12-14T00:22:11Z"
		},
		{
			"checksumSHA1": "vBpuqNfSTZcAR/0tP8tNYacySGs=",
			"origin": "github.com/hashicorp/terraform/vendor/github.com/mitchellh/reflectwalk",
			"path": "github.com/mitchellh/reflectwalk",
			"revision": "50fb9aecbdf9bc637c1b3b2ae9eeb01ca06fe95e",
			"revisionTime": "2017-03-31T18:33:08Z"
		},
		{
			"path": "github.com/ovh/go-ovh/ovh",
			"revision": ""
		},
		{
			"path": "github.com/paultyng/go-newrelic/api",
			"revision": ""
		},
		{
			"path": "github.com/pearkes/mailgun",
			"revision": ""
		},
		{
			"path": "github.com/ryanuber/columnize",
			"revision": ""
		},
		{
			"checksumSHA1": "zmC8/3V4ls53DJlNTKDZwPSC/dA=",
			"origin": "github.com/hashicorp/terraform/vendor/github.com/satori/go.uuid",
			"path": "github.com/satori/go.uuid",
			"revision": "50fb9aecbdf9bc637c1b3b2ae9eeb01ca06fe95e",
			"revisionTime": "2017-03-31T18:33:08Z"
		},
		{
			"path": "github.com/scaleway/scaleway-cli/pkg/api",
			"revision": ""
		},
		{
			"path": "github.com/scaleway/scaleway-cli/pkg/scwversion",
			"revision": ""
		},
		{
			"path": "github.com/sethvargo/go-fastly",
			"revision": ""
		},
		{
			"path": "github.com/soniah/dnsmadeeasy",
			"revision": ""
		},
		{
			"path": "github.com/spotinst/spotinst-sdk-go/spotinst",
			"revision": ""
		},
		{
			"path": "github.com/spotinst/spotinst-sdk-go/spotinst/util/stringutil",
			"revision": ""
		},
		{
			"path": "github.com/ukcloud/govcloudair",
			"revision": ""
		},
		{
			"path": "github.com/ukcloud/govcloudair/types/v56",
			"revision": ""
		},
		{
			"path": "github.com/ziutek/mymysql/mysql",
			"revision": ""
		},
		{
			"path": "github.com/ziutek/mymysql/thrsafe",
			"revision": ""
		},
		{
			"path": "golang.org/x/oauth2",
			"revision": ""
		},
		{
			"path": "golang.org/x/oauth2/google",
			"revision": ""
		},
		{
			"path": "golang.org/x/oauth2/jwt",
			"revision": ""
		},
		{
			"path": "google.golang.org/api/bigquery/v2",
			"revision": ""
		},
		{
			"path": "google.golang.org/api/cloudbilling/v1",
			"revision": ""
		},
		{
			"path": "google.golang.org/api/cloudresourcemanager/v1",
			"revision": ""
		},
		{
			"path": "google.golang.org/api/compute/v1",
			"revision": ""
		},
		{
			"path": "google.golang.org/api/container/v1",
			"revision": ""
		},
		{
			"path": "google.golang.org/api/dns/v1",
			"revision": ""
		},
		{
			"path": "google.golang.org/api/googleapi",
			"revision": ""
		},
		{
			"path": "google.golang.org/api/iam/v1",
			"revision": ""
		},
		{
			"path": "google.golang.org/api/pubsub/v1",
			"revision": ""
		},
		{
			"path": "google.golang.org/api/servicemanagement/v1",
			"revision": ""
		},
		{
			"path": "google.golang.org/api/sqladmin/v1beta4",
			"revision": ""
		},
		{
			"path": "google.golang.org/api/storage/v1",
			"revision": ""
		},
		{
			"path": "gopkg.in/ns1/ns1-go.v2/rest",
			"revision": ""
		},
		{
			"path": "gopkg.in/ns1/ns1-go.v2/rest/model/account",
			"revision": ""
		},
		{
			"path": "gopkg.in/ns1/ns1-go.v2/rest/model/data",
			"revision": ""
		},
		{
			"path": "gopkg.in/ns1/ns1-go.v2/rest/model/dns",
			"revision": ""
		},
		{
			"path": "gopkg.in/ns1/ns1-go.v2/rest/model/filter",
			"revision": ""
		},
		{
			"path": "gopkg.in/ns1/ns1-go.v2/rest/model/monitor",
			"revision": ""
		},
		{
			"path": "gopkg.in/yaml.v2",
			"revision": ""
		},
		{
			"path": "gopkg.in/zorkian/go-datadog-api.v2",
			"revision": ""
		},
		{
			"path": "k8s.io/apimachinery/pkg/api/errors",
			"revision": ""
		},
		{
			"path": "k8s.io/apimachinery/pkg/api/resource",
			"revision": ""
		},
		{
			"path": "k8s.io/apimachinery/pkg/api/validation",
			"revision": ""
		},
		{
			"path": "k8s.io/apimachinery/pkg/apis/meta/v1",
			"revision": ""
		},
		{
			"path": "k8s.io/apimachinery/pkg/fields",
			"revision": ""
		},
		{
			"path": "k8s.io/apimachinery/pkg/types",
			"revision": ""
		},
		{
			"path": "k8s.io/apimachinery/pkg/util/intstr",
			"revision": ""
		},
		{
			"path": "k8s.io/apimachinery/pkg/util/validation",
			"revision": ""
		},
		{
			"path": "k8s.io/client-go/rest",
			"revision": ""
		},
		{
			"path": "k8s.io/client-go/tools/clientcmd",
			"revision": ""
		},
		{
			"path": "k8s.io/client-go/tools/clientcmd/api",
			"revision": ""
		},
		{
			"path": "k8s.io/kubernetes/pkg/api/v1",
			"revision": ""
		},
		{
			"path": "k8s.io/kubernetes/pkg/apis/autoscaling/v1",
			"revision": ""
		},
		{
			"path": "k8s.io/kubernetes/pkg/client/clientset_generated/clientset",
			"revision": ""
		}
	],
	"rootPath": "github.com/HewlettPackard/terraform-provider-oneview"
}<|MERGE_RESOLUTION|>--- conflicted
+++ resolved
@@ -85,38 +85,18 @@
 		{
 			"checksumSHA1": "kasshieWdVIntOY0Vrz1OXNv7IA=",
 			"path": "github.com/HewlettPackard/oneview-golang/i3s",
-<<<<<<< HEAD
-			"revision": "6ff6ab6bc710233c19bed2744633721abfde1829",
-			"revisionTime": "2019-02-22T16:04:40Z"
-=======
 			"revision": "e2745c80aa8f6c16bde06989b798936291c8929d",
 			"revisionTime": "2019-03-05T07:26:27Z"
->>>>>>> 74fbdb1c
 		},
 		{
 			"checksumSHA1": "yrIv4kgbuYsHS05EqD5Va+sATQM=",
 			"path": "github.com/HewlettPackard/oneview-golang/icsp",
-<<<<<<< HEAD
-			"revision": "6ff6ab6bc710233c19bed2744633721abfde1829",
-			"revisionTime": "2019-02-22T16:04:40Z"
-=======
 			"revision": "e2745c80aa8f6c16bde06989b798936291c8929d",
 			"revisionTime": "2019-03-05T07:26:27Z"
->>>>>>> 74fbdb1c
 		},
 		{
 			"checksumSHA1": "T7C6uoGuuhXZ0UNMJr/7IyhF5ls=",
 			"path": "github.com/HewlettPackard/oneview-golang/liboneview",
-<<<<<<< HEAD
-			"revision": "6ff6ab6bc710233c19bed2744633721abfde1829",
-			"revisionTime": "2019-02-22T16:04:40Z"
-		},
-		{
-			"checksumSHA1": "tDdPaaOxG351k86eYd9z1PS8qWE=",
-			"path": "github.com/HewlettPackard/oneview-golang/ov",
-			"revision": "6ff6ab6bc710233c19bed2744633721abfde1829",
-			"revisionTime": "2019-02-22T16:04:40Z"
-=======
 			"revision": "e2745c80aa8f6c16bde06989b798936291c8929d",
 			"revisionTime": "2019-03-05T07:26:27Z"
 		},
@@ -125,29 +105,18 @@
 			"path": "github.com/HewlettPackard/oneview-golang/ov",
 			"revision": "e2745c80aa8f6c16bde06989b798936291c8929d",
 			"revisionTime": "2019-03-05T07:26:27Z"
->>>>>>> 74fbdb1c
 		},
 		{
 			"checksumSHA1": "FvTuPZUjQi9nSxEqpSBnLJePgqY=",
 			"path": "github.com/HewlettPackard/oneview-golang/rest",
-<<<<<<< HEAD
-			"revision": "6ff6ab6bc710233c19bed2744633721abfde1829",
-			"revisionTime": "2019-02-22T16:04:40Z"
-=======
 			"revision": "e2745c80aa8f6c16bde06989b798936291c8929d",
 			"revisionTime": "2019-03-05T07:26:27Z"
->>>>>>> 74fbdb1c
 		},
 		{
 			"checksumSHA1": "tSDhcm+zX/nRBHeXiQN2KqaRKu0=",
 			"path": "github.com/HewlettPackard/oneview-golang/utils",
-<<<<<<< HEAD
-			"revision": "6ff6ab6bc710233c19bed2744633721abfde1829",
-			"revisionTime": "2019-02-22T16:04:40Z"
-=======
 			"revision": "e2745c80aa8f6c16bde06989b798936291c8929d",
 			"revisionTime": "2019-03-05T07:26:27Z"
->>>>>>> 74fbdb1c
 		},
 		{
 			"path": "github.com/Unknwon/com",
