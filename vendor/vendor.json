--- conflicted
+++ resolved
@@ -85,49 +85,24 @@
 		{
 			"checksumSHA1": "w5VRBrzsb4eBt7lfeBJhvCsyFjA=",
 			"path": "github.com/HewlettPackard/oneview-golang",
-<<<<<<< HEAD
-			"revision": "8359776652d31585592824e431cea14f645fe54c",
-			"revisionTime": "2019-07-12T07:52:13Z"
-=======
 			"revision": "8ac241e19aa08fcdadea4aa1254efce58c9d936a",
 			"revisionTime": "2019-08-14T05:05:19Z"
->>>>>>> 72a20b0f
 		},
 		{
 			"checksumSHA1": "oywegchJ/g0WLo84ZqD9pLPwajM=",
 			"path": "github.com/HewlettPackard/oneview-golang/i3s",
-<<<<<<< HEAD
-			"revision": "8359776652d31585592824e431cea14f645fe54c",
-			"revisionTime": "2019-07-12T07:52:13Z"
-=======
 			"revision": "8ac241e19aa08fcdadea4aa1254efce58c9d936a",
 			"revisionTime": "2019-08-14T05:05:19Z"
->>>>>>> 72a20b0f
 		},
 		{
 			"checksumSHA1": "upcruuWO2FdYVzZJs8DDj4tBO2c=",
 			"path": "github.com/HewlettPackard/oneview-golang/icsp",
-<<<<<<< HEAD
-			"revision": "8359776652d31585592824e431cea14f645fe54c",
-			"revisionTime": "2019-07-12T07:52:13Z"
-=======
 			"revision": "8ac241e19aa08fcdadea4aa1254efce58c9d936a",
 			"revisionTime": "2019-08-14T05:05:19Z"
->>>>>>> 72a20b0f
 		},
 		{
 			"checksumSHA1": "T7C6uoGuuhXZ0UNMJr/7IyhF5ls=",
 			"path": "github.com/HewlettPackard/oneview-golang/liboneview",
-<<<<<<< HEAD
-			"revision": "8359776652d31585592824e431cea14f645fe54c",
-			"revisionTime": "2019-07-12T07:52:13Z"
-		},
-		{
-			"checksumSHA1": "PnLXaXE87W+HsJKAlAg7fWyHcy8=",
-			"path": "github.com/HewlettPackard/oneview-golang/ov",
-			"revision": "8359776652d31585592824e431cea14f645fe54c",
-			"revisionTime": "2019-07-12T07:52:13Z"
-=======
 			"revision": "8ac241e19aa08fcdadea4aa1254efce58c9d936a",
 			"revisionTime": "2019-08-14T05:05:19Z"
 		},
@@ -136,29 +111,18 @@
 			"path": "github.com/HewlettPackard/oneview-golang/ov",
 			"revision": "8ac241e19aa08fcdadea4aa1254efce58c9d936a",
 			"revisionTime": "2019-08-14T05:05:19Z"
->>>>>>> 72a20b0f
 		},
 		{
 			"checksumSHA1": "y2wkk8BRCgIjaXaUah4r6pud90c=",
 			"path": "github.com/HewlettPackard/oneview-golang/rest",
-<<<<<<< HEAD
-			"revision": "8359776652d31585592824e431cea14f645fe54c",
-			"revisionTime": "2019-07-12T07:52:13Z"
-=======
 			"revision": "8ac241e19aa08fcdadea4aa1254efce58c9d936a",
 			"revisionTime": "2019-08-14T05:05:19Z"
->>>>>>> 72a20b0f
 		},
 		{
 			"checksumSHA1": "tSDhcm+zX/nRBHeXiQN2KqaRKu0=",
 			"path": "github.com/HewlettPackard/oneview-golang/utils",
-<<<<<<< HEAD
-			"revision": "8359776652d31585592824e431cea14f645fe54c",
-			"revisionTime": "2019-07-12T07:52:13Z"
-=======
 			"revision": "8ac241e19aa08fcdadea4aa1254efce58c9d936a",
 			"revisionTime": "2019-08-14T05:05:19Z"
->>>>>>> 72a20b0f
 		},
 		{
 			"path": "github.com/Unknwon/com",
