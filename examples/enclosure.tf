provider "oneview" {
	ov_username = "<ov_username>"
	ov_password = "<ov_password>"
	ov_endpoint = "<ov_endpoint>"
	ov_sslverify = false
	ov_apiversion = <ov_apiversion>
	ov_ifmatch = "*"
}

data "oneview_enclosure_group" "enclosure_group" {
        name = "TestEnclosureGroup_Renamed"
}

data "oneview_scope" "scope" {
        name = "test"
}

resource "oneview_enclosure" "enclosure_inst" {
	enclosure_group_uri = "${data.oneview_enclosure_group.enclosure_group.uri}"
	host_name = "<enclosure_hostname>"
	user_name = "<enclosure_username>"
	password = "<enclosure_password>"
	licensing_intent = "Oneview"
<<<<<<< HEAD
	initial_scope_uris = ["${data.oneview_scope.scope.uri}"]
=======
	initial_scope_uris = ["scope_name1", "scope_name2"]
>>>>>>> 602c3316
	name = "Encl2"
}

#Importing Existing resource to update
#run the below command to import the resource:
#terraform import oneview_enclosure.enclosure_inst <your_enclosure_name>

resource "oneview_enclosure" "import_enc"{
}

# Update Enclosure
resource "oneview_enclosure" "import_enc" {
	op = "replace"
	path = "/name"
	value = "Enclosure_Renamed"
	name = "Enclosure_Renamed"
}

# Testing data source
data "oneview_enclosure" "enclosure" {
        name = "SYN03_Frame1"
}

output "oneview_enclosure_value" {
        value = "${data.oneview_enclosure.enclosure.uuid}"
}<|MERGE_RESOLUTION|>--- conflicted
+++ resolved
@@ -21,11 +21,7 @@
 	user_name = "<enclosure_username>"
 	password = "<enclosure_password>"
 	licensing_intent = "Oneview"
-<<<<<<< HEAD
-	initial_scope_uris = ["${data.oneview_scope.scope.uri}"]
-=======
 	initial_scope_uris = ["scope_name1", "scope_name2"]
->>>>>>> 602c3316
 	name = "Encl2"
 }
 
