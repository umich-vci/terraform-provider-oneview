provider "oneview" {
        ov_username = "<username>"
        ov_password = "<password>"
        ov_endpoint = "<endpoint>"
        ov_sslverify = false
        ov_apiversion = <ov-apiversion>
        ov_ifmatch = "*"
}

data "oneview_scope" "scope_obj" {
        name = "test"
}

# Testing data source 
data "oneview_server_certificate" "sc" {
# Any one of the these fields can used to get data source
#         alias_name = "hm_cert"
         remote_ip = "172.18.13.11"
}

output "oneview_server_certificate_value" {
        value = "${data.oneview_server_certificate.sc.certificate_details.0.base64_data}"
}


resource "oneview_server_certificate" "ServerCertificate" {
    certificate_details = [{
                        base64_data="${data.oneview_server_certificate.sc.certificate_details.0.base64_data}"
                        type="CertificateDetailV2"
                        alias_name = "TestServerCertificate"
                        }]

}

/*
resource "oneview_server_certificate" "ServerCertificate" {
    certificate_details = [{
                        base64_data="-----BEGIN CERTIFICATE-----\nMIIEKtCCAxGgAwIBAgIJAJNHxltN7DJuMA0GCSqGSIb3DQEBCwUAMFoxCzAJBgNV\nBAYTAklOMQswCQYDVQQIDAJLQTELMAkGA1UEBwwCQkExDDAKBgNVBAoMA0hQRTEM\nMAoGA1UECwwDRU1MMRUwEwYDVQQDDAwxNzIuMTguMTMuMTEwIBcNMjAwNDAzMDgw\nMzM4WhgPMjEyMDAzMTAwODAzMzhaMFoxCzAJBgNVBAYTAklOMQswCQYDVQQIDAJL\nQTELMAkGA1UEBwwCQkExDDAKBgNVBAoMA0hQRTEMMAoGA1UECwwDRU1MMRUwEwYD\nVQQDDAwxNzIuMTguMTMuMTEwggEiMA0GCSqGSIb3DQEBAQUAA4IBDwAwggEKAoIB\nAQDfZ2u+s0R3CVpPAAGGbUDkuw4zueh0IM10Fma7iw5zJrxZqchDKzPLRxPMlIUq\nHcHWtKOANNd23r5kTcSJply3oo+P6qrhc9B2PtzJMKlUpgAaga8s5Ii/czK6P2X9\nlEksLkqaluyXQmec1AjvhVpkzbgp8FdSihbjENRFzEJDLPmmPDzS5IhgmWNCNSDf\nQaDFHmp938lP1CTHt4l57Xz71+3cx+xHEL6yqvH1CKux3RGVVaSZocJwLRVCUPbr\n+SjrX1tJ3Mkd6o0WarBstL5n+3UwKOphEPaha2J/DLpasoRXbkVi24jtttHUChV0\nUBnNcV2SSWtgWC9jidHOIQwpAgMBAAGjge8wgewwHQYDVR0OBBYEFLUnePCMBEVu\nMDMdRp2g8US0SctqMIGMBgNVHSMEgYQwgYGAFLUnePCMBEVuMDMdRp2g8US0Sctq\noV6kXDBaMQswCQYDVQQGEwJJTjELMAkGA1UECAwCS0ExCzAJBgNVBAcMAkJBMQww\nCgYDVQQKDANIUEUxDDAKBgNVBAsMA0VNTDEVMBMGA1UEAwwMMTcyLjE4LjEzLjEx\nggkAk0fGW03sMm4wCwYDVR0PBAQDAgSwMAkGA1UdEwQCMAAwDwYDVR0RBAgwBocE\nrBINCzATBgNVHSUEDDAKBggrBgEFBQcDATANBgkqhkiG9w0BAQsFAAOCAQEAVBFX\nDc4sbHbSSJYeCxWQFo5DVUKqaWUewmMZPcGfia1BzltC1JDvpUqdE5NOGbr8xS+8\nnX+pNcO/qfMzpQrwtE8kp4KlB69rcPAUNyZ5o/tJ+Qew45j6hqPsoIZ16EmqZscq\n6AAqbXZeyixbNCTspJa38BOJFdGVhdjTYaxWQOZBz8eWK9DRNFpfkOWiIXOiyDkd\nRXMh17YfhADjvbt/npBw1BCCXXERl3hBz4g6GbZJhAPtfd99sZO01id6RBABgzng\n3fLtFd48SUnrCnxOZURzsU9PHyzhBqyLm6bFZ210ZDL21ugszCewgz2BcZXHzZxi\nWHkHstA1BIXrYjCeYQ==\n-----END CERTIFICATE-----"
                        type="CertificateDetailV2"
                        alias_name = "TestServerCertificate"
                        }]
}
<<<<<<< HEAD
*/
=======
*/
/* Testing data source

data "oneview_server_certificate" "sc" {
// Any one of the these fields can used to get data source
         alias_name = "hm_cert"
         //remote_ip = "172.18.13.11"
}
output "oneview_server_certificate_value" {
        value = "${data.oneview_server_certificate.sc.type}"
}
*/
//Import existing certificate
 /*resource "oneview_server_certificate" "ServerCertificate" {
 }
 */
>>>>>>> b6e8751c
<|MERGE_RESOLUTION|>--- conflicted
+++ resolved
@@ -40,23 +40,9 @@
                         alias_name = "TestServerCertificate"
                         }]
 }
-<<<<<<< HEAD
 */
-=======
-*/
-/* Testing data source
 
-data "oneview_server_certificate" "sc" {
-// Any one of the these fields can used to get data source
-         alias_name = "hm_cert"
-         //remote_ip = "172.18.13.11"
-}
-output "oneview_server_certificate_value" {
-        value = "${data.oneview_server_certificate.sc.type}"
-}
-*/
-//Import existing certificate
+# Import existing certificate
  /*resource "oneview_server_certificate" "ServerCertificate" {
  }
- */
->>>>>>> b6e8751c
+ */