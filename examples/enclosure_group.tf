--- conflicted
+++ resolved
@@ -19,13 +19,8 @@
 	name = "TestEnclosureGroup"
 	description = "Testing creation of Enclosure Group"
 	ip_addressing_mode = "External"
-<<<<<<< HEAD
-	enclosure_count = 1
-	initial_scope_uris = ["${data.oneview_scope.scope.uri}"]
-=======
 	enclosure_count = 3
 	initial_scope_uris = ["scope_1", "scope_2"]
->>>>>>> 602c3316
 	interconnect_bay_mappings = [
 	{
 		interconnect_bay = 3
