// (C) Copyright 2018 Hewlett Packard Enterprise Development LP
//
// Licensed under the Apache License, Version 2.0 (the "License");
// You may not use this file except in compliance with the License.
// You may obtain a copy of the License at http://www.apache.org/licenses/LICENSE-2.0
//
// Unless required by applicable law or agreed to in writing, software distributed
// under the License is distributed on an "AS IS" BASIS, WITHOUT WARRANTIES OR
// CONDITIONS OF ANY KIND, either express or implied. See the License for the
// specific language governing permissions and limitations under the License.

package oneview

import (
	"github.com/HewlettPackard/oneview-golang/ov"
	"github.com/HewlettPackard/oneview-golang/utils"
	"github.com/hashicorp/terraform/helper/schema"
	"io/ioutil"
)

func resourceEnclosure() *schema.Resource {
	return &schema.Resource{
		Create: resourceEnclosureCreate,
		Read:   resourceEnclosureRead,
		Update: resourceEnclosureUpdate,
		Delete: resourceEnclosureDelete,

		Importer: &schema.ResourceImporter{
			State: schema.ImportStatePassthrough,
		},

		Schema: map[string]*schema.Schema{
			"active_oa_preferred_ip": {
				Type:     schema.TypeString,
				Computed: true,
			},
			"asset_tag": {
				Type:     schema.TypeString,
				Computed: true,
			},
			"category": {
				Type:     schema.TypeString,
				Computed: true,
			},
			"created": {
				Type:     schema.TypeString,
				Computed: true,
			},
			"description": {
				Type:     schema.TypeString,
				Computed: true,
			},
			"device_bay_count": {
				Type:     schema.TypeInt,
				Computed: true,
			},
			"device_bays": {
				Computed: true,
				Type:     schema.TypeSet,
				Elem: &schema.Resource{
					Schema: map[string]*schema.Schema{
						"available_for_full_height_profile": {
							Type:     schema.TypeBool,
							Computed: true,
						},
						"available_for_half_height_profile": {
							Type:     schema.TypeBool,
							Computed: true,
						},
						"bay_number": {
							Type:     schema.TypeInt,
							Computed: true,
						},
						"category": {
							Type:     schema.TypeString,
							Computed: true,
						},
						"covered_by_device": {
							Type:     schema.TypeString,
							Computed: true,
						},
						"covered_by_profile": {
							Type:     schema.TypeString,
							Computed: true,
						},
						"created": {
							Type:     schema.TypeString,
							Computed: true,
						},
						"device_presence": {
							Type:     schema.TypeString,
							Computed: true,
						},
						"device_uri": {
							Type:     schema.TypeString,
							Computed: true,
						},
						"enclosure_uri": {
							Type:     schema.TypeString,
							Computed: true,
						},
						"etag": {
							Type:     schema.TypeString,
							Computed: true,
						},
						"model": {
							Type:     schema.TypeString,
							Computed: true,
						},
						"modified": {
							Type:     schema.TypeString,
							Computed: true,
						},
						"profile_uri": {
							Type:     schema.TypeString,
							Computed: true,
						},
						"type": {
							Type:     schema.TypeString,
							Computed: true,
						},
						"uri": {
							Type:     schema.TypeString,
							Computed: true,
						},
					},
				},
				Set: schema.HashString,
			},
			"eTag": {
				Type:     schema.TypeString,
				Computed: true,
			},
			"enclosure_group_uri": {
				Type:     schema.TypeString,
				Optional: true,
			},
			"enclosure_type": {
				Type:     schema.TypeString,
				Computed: true,
			},
			"force_install_firmware": {
				Type:     schema.TypeBool,
				Optional: true,
			},
			"firmware_baseline_uri": {
				Type:     schema.TypeString,
				Optional: true,
			},
			"force": {
				Type:     schema.TypeBool,
				Optional: true,
			},
			"fw_baseline_name": {
				Type:     schema.TypeString,
				Computed: true,
			},
			"fw_baseline_uri": {
				Type:     schema.TypeString,
				Computed: true,
			},
			"host_name": {
				Type:     schema.TypeString,
				Optional: true,
			},
			"user_name": {
				Type:     schema.TypeString,
				Optional: true,
			},
			"password": {
				Type:     schema.TypeString,
				Optional: true,
			},
			"initial_scope_uris": {
				Optional: true,
				Type:     schema.TypeSet,
				Elem: &schema.Schema{
					Type: schema.TypeString,
				},
				Set: schema.HashString,
			},
			"interconnect_bay_count": {
				Type:     schema.TypeInt,
				Computed: true,
			},
			"interconnect_bays": {
				Computed: true,
				Type:     schema.TypeSet,
				Elem: &schema.Resource{
					Schema: map[string]*schema.Schema{
						"interconnect_bay": {
							Type:     schema.TypeInt,
							Computed: true,
						},
						"logical_interconnect_group_uri": {
							Type:     schema.TypeString,
							Computed: true,
						},
					},
				},
				Set: schema.HashString,
			},
			"is_fw_managed": {
				Type:     schema.TypeBool,
				Computed: true,
			},
			"licensing_intent": {
				Type:     schema.TypeString,
				Optional: true,
			},
			"modified": {
				Type:     schema.TypeString,
				Computed: true,
			},
			"name": {
				Type:     schema.TypeString,
				Computed: true,
			},
<<<<<<< HEAD
			"oa_bays": {
				Type:     schema.TypeInt,
				Computed: true,
			},
=======
>>>>>>> 74fbdb1c
			"op": {
				Type:     schema.TypeString,
				Optional: true,
			},
			"path": {
				Type:     schema.TypeString,
				Optional: true,
			},
			"part_number": {
				Type:     schema.TypeString,
				Computed: true,
			},
			"rack_name": {
				Type:     schema.TypeString,
				Computed: true,
			},
			"refresh_state": {
				Type:     schema.TypeString,
				Computed: true,
			},
			"serial_number": {
				Type:     schema.TypeString,
				Computed: true,
			},
			"standby_oa_preferred_ip": {
				Type:     schema.TypeString,
				Computed: true,
			},
			"state": {
				Type:     schema.TypeString,
				Computed: true,
			},
			"state_reason": {
				Type:     schema.TypeString,
				Computed: true,
			},
			"status": {
				Type:     schema.TypeString,
				Computed: true,
			},
			"type": {
				Type:     schema.TypeString,
				Computed: true,
			},
			"update_firmware_on": {
				Type:     schema.TypeString,
				Optional: true,
			},
			"uri": {
				Type:     schema.TypeString,
				Computed: true,
			},
			"uuid": {
				Type:     schema.TypeString,
				Computed: true,
			},
			"value": {
				Type:     schema.TypeString,
				Optional: true,
			},
			"vcm_domain_id": {
				Type:     schema.TypeString,
				Computed: true,
			},
			"vcm_domain_name": {
				Type:     schema.TypeString,
				Computed: true,
			},
			"vcm_mode": {
				Type:     schema.TypeString,
				Computed: true,
			},
			"vcm_url": {
				Type:     schema.TypeString,
				Computed: true,
			},
		},
	}
}

func resourceEnclosureCreate(d *schema.ResourceData, meta interface{}) error {
	config := meta.(*Config)

	//jsonobj,_ := json.Marshal(d)
	by := []byte(d.Get("user_name").(string))
	ioutil.WriteFile("enclosureMap.json", by /*jsonobj*/, 0644)
	enclosureCreateMap := ov.EnclosureCreateMap{
		EnclosureGroupUri:    utils.NewNstring(d.Get("enclosure_group_uri").(string)),
		Hostname:             d.Get("host_name").(string),
		Username:             d.Get("user_name").(string),
		Password:             d.Get("password").(string),
		LicensingIntent:      d.Get("licensing_intent").(string),
		ForceInstallFirmware: d.Get("force_install_firmware").(bool),
		FirmwareBaselineUri:  d.Get("firmware_baseline_uri").(string),
		Force:                d.Get("force").(bool),
		UpdateFirmwareOn:     d.Get("update_firmware_on").(string),
	}

	rawInitialScopeUris := d.Get("initial_scope_uris").(*schema.Set).List()
	initialScopeUris := make([]string, len(rawInitialScopeUris))
	for i, raw := range rawInitialScopeUris {
		initialScopeUris[i] = raw.(string)
	}
	enclosureCreateMap.InitialScopeUris = initialScopeUris

	enclosureError := config.ovClient.CreateEnclosure(enclosureCreateMap)
	d.SetId(d.Get("name").(string))
	if enclosureError != nil {
		d.SetId("")
		return enclosureError
	}
	return resourceEnclosureRead(d, meta)
}

func resourceEnclosureRead(d *schema.ResourceData, meta interface{}) error {
	config := meta.(*Config)

	enclosure, err := config.ovClient.GetEnclosureByName(d.Id())
	if err != nil || enclosure.URI.IsNil() {
		d.SetId("")
		return nil
	}
	d.Set("active_oa_preferred_ip", enclosure.ActiveOaPreferredIP)
	d.Set("asset_tag", enclosure.AssetTag)
	d.Set("category", enclosure.Category)
	d.Set("created", enclosure.Created)
	d.Set("description", enclosure.Description)
	d.Set("device_bay_count", enclosure.DeviceBayCount)
	d.Set("eTag", enclosure.ETAG)
	d.Set("enclosure_group_uri", enclosure.EnclosureGroupUri.String())
	d.Set("enclosure_type", enclosure.EnclosureType)
	d.Set("fw_baseline_name", enclosure.FwBaselineName)
	d.Set("fw_baseline_uri", enclosure.FwBaselineUri.String())
	d.Set("interconnect_bay_count", enclosure.InterconnectBayCount)
	d.Set("interconnect_bays", enclosure.InterconnectBays)
	d.Set("is_fw_managed", enclosure.IsFwManaged)
	d.Set("licensing_intent", enclosure.LicensingIntent)
	d.Set("modified", enclosure.Modified)
	d.Set("name", enclosure.Name)
<<<<<<< HEAD
	d.Set("oa_bays", enclosure.OaBays)
=======
>>>>>>> 74fbdb1c
	d.Set("part_number", enclosure.PartNumber)
	d.Set("rack_name", enclosure.RackName)
	d.Set("refresh_state", enclosure.RefreshState)
	d.Set("serial_number", enclosure.SerialNumber)
	d.Set("standby_oa_preferred_ip", enclosure.StandbyOaPreferredIP)
	d.Set("state", enclosure.State)
	d.Set("state_reason", enclosure.StateReason)
	d.Set("status", enclosure.Status)
	d.Set("refresh_state", enclosure.RefreshState)
	d.Set("type", enclosure.Type)
	d.Set("uri", enclosure.URI.String())
	d.Set("uuid", enclosure.UUID)
	d.Set("vcm_domain_id", enclosure.VcmDomainId)
	d.Set("vcm_domain_name", enclosure.VcmDomainName)
	d.Set("vcm_mode", enclosure.VcmMode)
	d.Set("vcm_url", enclosure.VcmUrl)
	return nil
}

func resourceEnclosureUpdate(d *schema.ResourceData, meta interface{}) error {
	config := meta.(*Config)

	enclosure := ov.Enclosure{
		URI: utils.NewNstring(d.Get("uri").(string)),
	}

	err := config.ovClient.UpdateEnclosure(d.Get("op").(string), d.Get("path").(string), d.Get("value").(string), enclosure)
	if err != nil {
		return err
	}
	d.SetId(d.Get("name").(string))

	return resourceEnclosureRead(d, meta)
}

func resourceEnclosureDelete(d *schema.ResourceData, meta interface{}) error {
	config := meta.(*Config)

	err := config.ovClient.DeleteEnclosure(d.Get("name").(string))
	if err != nil {
		return err
	}
	return nil
}<|MERGE_RESOLUTION|>--- conflicted
+++ resolved
@@ -216,13 +216,6 @@
 				Type:     schema.TypeString,
 				Computed: true,
 			},
-<<<<<<< HEAD
-			"oa_bays": {
-				Type:     schema.TypeInt,
-				Computed: true,
-			},
-=======
->>>>>>> 74fbdb1c
 			"op": {
 				Type:     schema.TypeString,
 				Optional: true,
@@ -362,10 +355,6 @@
 	d.Set("licensing_intent", enclosure.LicensingIntent)
 	d.Set("modified", enclosure.Modified)
 	d.Set("name", enclosure.Name)
-<<<<<<< HEAD
-	d.Set("oa_bays", enclosure.OaBays)
-=======
->>>>>>> 74fbdb1c
 	d.Set("part_number", enclosure.PartNumber)
 	d.Set("rack_name", enclosure.RackName)
 	d.Set("refresh_state", enclosure.RefreshState)
