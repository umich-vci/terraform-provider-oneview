--- conflicted
+++ resolved
@@ -81,11 +81,8 @@
 			"oneview_enclosure_group":         dataSourceEnclosureGroup(),
 			"oneview_server_profile":          dataSourceServerProfile(),
 			"oneview_server_profile_template": dataSourceServerProfileTemplate(),
-<<<<<<< HEAD
 			"oneview_storage_pool":            dataSourceStoragePool(),
-=======
 			"oneview_storage_attachment":      dataSourceStorageAttachment(),
->>>>>>> 8e83cab3
 			"oneview_storage_system":          dataSourceStorageSystem(),
 			"oneview_uplink_set":              dataSourceUplinkSet(),
 			"oneview_network_set":             dataSourceNetworkSet(),
