--- conflicted
+++ resolved
@@ -98,11 +98,6 @@
 		},
 
 		DataSourcesMap: map[string]*schema.Resource{
-<<<<<<< HEAD
-			"oneview_scope":           dataSourceScope(),
-			"oneview_server_hardware": dataSourceServerHardware(),
-			"oneview_storage_system":  dataSourceStorageSystem(),
-=======
 			"oneview_ethernet_network":        dataSourceEthernetNetwork(),
 			"oneview_interconnect_type":       dataSourceInterconnectType(),
 			"oneview_interconnect":            dataSourceInterconnects(),
@@ -114,7 +109,7 @@
 			"oneview_enclosure_group":         dataSourceEnclosureGroup(),
 			"oneview_server_profile":          dataSourceServerProfile(),
 			"oneview_server_profile_template": dataSourceServerProfileTemplate(),
->>>>>>> 23d24854
+      "oneview_storage_system":          dataSourceStorageSystem(),
 		},
 
 		ResourcesMap: map[string]*schema.Resource{
