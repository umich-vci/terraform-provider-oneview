// (C) Copyright 2016 Hewlett Packard Enterprise Development LP
//
// Licensed under the Apache License, Version 2.0 (the "License");
// You may not use this file except in compliance with the License.
// You may obtain a copy of the License at http://www.apache.org/licenses/LICENSE-2.0
//
// Unless required by applicable law or agreed to in writing, software distributed
// under the License is distributed on an "AS IS" BASIS, WITHOUT WARRANTIES OR
// CONDITIONS OF ANY KIND, either express or implied. See the License for the
// specific language governing permissions and limitations under the License.

package oneview

import (
	"github.com/hashicorp/terraform/helper/mutexkv"
	"github.com/hashicorp/terraform/helper/schema"
	"github.com/hashicorp/terraform/terraform"
)

var (
	ovMutexKV          = mutexkv.NewMutexKV()
	serverHardwareURIs = make(map[string]bool)
)

func Provider() terraform.ResourceProvider {
	return &schema.Provider{
		Schema: map[string]*schema.Schema{
			"ov_domain": {
				Type:        schema.TypeString,
				Optional:    true,
				DefaultFunc: schema.EnvDefaultFunc("ONEVIEW_OV_DOMAIN", ""),
			},
			"ov_username": {
				Type:        schema.TypeString,
				Optional:    true,
				DefaultFunc: schema.EnvDefaultFunc("ONEVIEW_OV_USER", ""),
			},
			"ov_password": {
				Type:        schema.TypeString,
				Optional:    true,
				DefaultFunc: schema.EnvDefaultFunc("ONEVIEW_OV_PASSWORD", nil),
			},
			"ov_endpoint": {
				Type:        schema.TypeString,
				Optional:    true,
				DefaultFunc: schema.EnvDefaultFunc("ONEVIEW_OV_ENDPOINT", nil),
			},
			"ov_sslverify": {
				Type:        schema.TypeBool,
				Optional:    true,
				DefaultFunc: schema.EnvDefaultFunc("ONEVIEW_OV_SSLVERIFY", true),
			},
			"ov_apiversion": {
				Type:        schema.TypeInt,
				Optional:    true,
				DefaultFunc: schema.EnvDefaultFunc("ONEVIEW_OV_API_VERSION", 200),
			},
			"ov_ifmatch": {
				Type:        schema.TypeString,
				Optional:    true,
				DefaultFunc: schema.EnvDefaultFunc("ONEVIEW_OV_IF_MATCH", "*"),
			},
			"icsp_domain": {
				Type:        schema.TypeString,
				Optional:    true,
				DefaultFunc: schema.EnvDefaultFunc("ONEVIEW_ICSP_DOMAIN", ""),
			},
			"icsp_username": {
				Type:        schema.TypeString,
				Optional:    true,
				DefaultFunc: schema.EnvDefaultFunc("ONEVIEW_ICSP_USER", ""),
			},
			"icsp_password": {
				Type:        schema.TypeString,
				Optional:    true,
				DefaultFunc: schema.EnvDefaultFunc("ONEVIEW_ICSP_PASSWORD", ""),
			},
			"icsp_endpoint": {
				Type:        schema.TypeString,
				Optional:    true,
				DefaultFunc: schema.EnvDefaultFunc("ONEVIEW_ICSP_ENDPOINT", ""),
			},
			"icsp_sslverify": {
				Type:        schema.TypeBool,
				Optional:    true,
				DefaultFunc: schema.EnvDefaultFunc("ONEVIEW_ICSP_SSLVERIFY", true),
			},
			"icsp_apiversion": {
				Type:        schema.TypeInt,
				Optional:    true,
				DefaultFunc: schema.EnvDefaultFunc("ONEVIEW_ICSP_API_VERSION", 200),
			},
			"i3s_endpoint": {
				Type:        schema.TypeString,
				Optional:    true,
				DefaultFunc: schema.EnvDefaultFunc("ONEVIEW_I3S_ENDPOINT", ""),
			},
		},

		DataSourcesMap: map[string]*schema.Resource{
<<<<<<< HEAD
			"oneview_scope":                dataSourceScope(),
			"oneview_server_hardware":      dataSourceServerHardware(),
			"oneview_server_hardware_type": dataSourceServerHardwareType(),
=======
			"oneview_interconnect":         dataSourceInterconnects(),
			"oneview_logical_interconnect": dataSourceLogicalInterconnect(),
			"oneview_scope":                dataSourceScope(),
			"oneview_server_hardware":      dataSourceServerHardware(),
			"oneview_logical_enclosure":    dataSourceLogicalEnclosure(),
			"oneview_enclosure_group":      dataSourceEnclosureGroup(),
>>>>>>> 35d6934f
		},

		ResourcesMap: map[string]*schema.Resource{
			"oneview_server_profile":             resourceServerProfile(),
			"oneview_enclosure":                  resourceEnclosure(),
			"oneview_enclosure_group":            resourceEnclosureGroup(),
			"oneview_ethernet_network":           resourceEthernetNetwork(),
			"oneview_network_set":                resourceNetworkSet(),
			"oneview_fcoe_network":               resourceFCoENetwork(),
			"oneview_fc_network":                 resourceFCNetwork(),
			"oneview_scope":                      resourceScope(),
			"oneview_server_profile_template":    resourceServerProfileTemplate(),
			"oneview_logical_interconnect_group": resourceLogicalInterconnectGroup(),
			"oneview_logical_switch_group":       resourceLogicalSwitchGroup(),
			"oneview_uplink_set":                 resourceUplinkSet(),
			"oneview_icsp_server":                resourceIcspServer(),
			"oneview_i3s_plan":                   resourceI3SPlan(),
			"oneview_logical_enclosure":          resourceLogicalEnclosure(),
		},
		ConfigureFunc: providerConfigure,
	}
}

func providerConfigure(d *schema.ResourceData) (interface{}, error) {
	config := Config{
		OVDomain:     d.Get("ov_domain").(string),
		OVUsername:   d.Get("ov_username").(string),
		OVPassword:   d.Get("ov_password").(string),
		OVEndpoint:   d.Get("ov_endpoint").(string),
		OVSSLVerify:  d.Get("ov_sslverify").(bool),
		OVAPIVersion: d.Get("ov_apiversion").(int),
		OVIfMatch:    d.Get("ov_ifmatch").(string),
	}

	if err := config.loadAndValidate(); err != nil {
		return nil, err
	}

	if _, ok := d.GetOk("icsp_endpoint"); ok {
		config.ICSPDomain = d.Get("icsp_domain").(string)
		config.ICSPUsername = d.Get("icsp_username").(string)
		config.ICSPPassword = d.Get("icsp_password").(string)
		config.ICSPEndpoint = d.Get("icsp_endpoint").(string)
		config.ICSPSSLVerify = d.Get("icsp_sslverify").(bool)
		config.ICSPAPIVersion = d.Get("icsp_apiversion").(int)

		if err := config.loadAndValidateICSP(); err != nil {
			return nil, err
		}
	}

	if val, ok := d.GetOk("i3s_endpoint"); ok {
		config.I3SEndpoint = val.(string)
		if err := config.loadAndValidateI3S(); err != nil {
			return nil, err
		}
	}

	return &config, nil
}<|MERGE_RESOLUTION|>--- conflicted
+++ resolved
@@ -98,18 +98,13 @@
 		},
 
 		DataSourcesMap: map[string]*schema.Resource{
-<<<<<<< HEAD
-			"oneview_scope":                dataSourceScope(),
-			"oneview_server_hardware":      dataSourceServerHardware(),
-			"oneview_server_hardware_type": dataSourceServerHardwareType(),
-=======
 			"oneview_interconnect":         dataSourceInterconnects(),
 			"oneview_logical_interconnect": dataSourceLogicalInterconnect(),
 			"oneview_scope":                dataSourceScope(),
 			"oneview_server_hardware":      dataSourceServerHardware(),
+			"oneview_server_hardware_type": dataSourceServerHardwareType(),
 			"oneview_logical_enclosure":    dataSourceLogicalEnclosure(),
 			"oneview_enclosure_group":      dataSourceEnclosureGroup(),
->>>>>>> 35d6934f
 		},
 
 		ResourcesMap: map[string]*schema.Resource{
