--- conflicted
+++ resolved
@@ -98,15 +98,12 @@
 		},
 
 		DataSourcesMap: map[string]*schema.Resource{
-<<<<<<< HEAD
 			"oneview_scope":             dataSourceScope(),
 			"oneview_server_hardware":   dataSourceServerHardware(),
 			"oneview_logical_enclosure": dataSourceLogicalEnclosure(),
-=======
 			"oneview_scope":           dataSourceScope(),
 			"oneview_server_hardware": dataSourceServerHardware(),
 			"oneview_enclosure_group": dataSourceEnclosureGroup(),
->>>>>>> c3b2db89
 		},
 
 		ResourcesMap: map[string]*schema.Resource{
