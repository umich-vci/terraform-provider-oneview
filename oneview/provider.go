--- conflicted
+++ resolved
@@ -98,16 +98,11 @@
 		},
 
 		DataSourcesMap: map[string]*schema.Resource{
-<<<<<<< HEAD
 			"oneview_logical_interconnect": dataSourceLogicalInterconnect(),
 			"oneview_scope":                dataSourceScope(),
 			"oneview_server_hardware":      dataSourceServerHardware(),
-=======
-			"oneview_scope":             dataSourceScope(),
-			"oneview_server_hardware":   dataSourceServerHardware(),
-			"oneview_logical_enclosure": dataSourceLogicalEnclosure(),
-			"oneview_enclosure_group":   dataSourceEnclosureGroup(),
->>>>>>> 461194ec
+			"oneview_logical_enclosure":    dataSourceLogicalEnclosure(),
+			"oneview_enclosure_group":      dataSourceEnclosureGroup(),
 		},
 
 		ResourcesMap: map[string]*schema.Resource{
