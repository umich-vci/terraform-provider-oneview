--- conflicted
+++ resolved
@@ -106,11 +106,8 @@
 			"oneview_uplink_set":                 resourceUplinkSet(),
 			"oneview_i3s_plan":                   resourceI3SPlan(),
 			"oneview_logical_enclosure":          resourceLogicalEnclosure(),
-<<<<<<< HEAD
-			"oneview_storage_volume_template":    resourceStorageVolumeTemplate(),
-=======
 			"oneview_storage_pool":               resourceStoragePool(),
->>>>>>> b87fdc50
+      "oneview_storage_volume_template":    resourceStorageVolumeTemplate(),
 		},
 		ConfigureFunc: providerConfigure,
 	}
