***Legend***

| Item | Meaning |
| ------------------ | --------------------------------------------- |
|  :white_check_mark: | Endpoint implemented in the Terraform SDK and tested for this API version :tada: |
|  :heavy_multiplication_x:  | Endpoint considered as 'out-of-scope' for the Terraform SDK.              |
|  :heavy_minus_sign: | Endpoint not available for this API Version |

<br />

***Notes***

* If an endpoint is marked as implemented in a previous version of the API, it will likely already be working for newer API versions, however in these cases it is important to:
1. Specify the 'type' of the resource when using an untested API, as it will not get set by default
2. If an example is not working, verify the [HPE OneView REST API Documentation](http://h17007.www1.hpe.com/docs/enterprise/servers/oneview3.1/cic-api/en/api-docs/current/index.html)  for the API version being used, since the expected attributes for that resource might have changed.

<br />

## HPE OneView

| Endpoints                                                                       | Verb     | V200 | V300 | V500 |V600 |V800
| --------------------------------------------------------------------------------------- | -------- | :------------------: | :------------------: | :------------------: | :------------------: | :------------------: |
|     **Enclosure**                                                                                                                         |
|<sub>/rest/enclosure</sub>                                                               | POST     | :white_check_mark:   | :white_check_mark:   | :heavy_multiplication_x:   | :white_check_mark:   | :white_check_mark:   |
|<sub>/rest/enclosure/{id}</sub>                                                          | PUT      | :white_check_mark:   | :white_check_mark:   | :heavy_multiplication_x:   | :white_check_mark:   | :white_check_mark:   |
|<sub>/rest/enclosure/{id}</sub>                                                          | DELETE   | :white_check_mark:   | :white_check_mark:   | :heavy_multiplication_x:   | :white_check_mark:   | :white_check_mark:   |
|     **Ethernet Networks**                                                                                                                         |
|<sub>/rest/ethernet-networks</sub>                                                       | POST     | :white_check_mark:   | :white_check_mark:   | :heavy_multiplication_x:   | :heavy_multiplication_x:   | :heavy_multiplication_x:   |
|<sub>/rest/ethernet-networks/{id}</sub>                                                  | PUT      | :white_check_mark:   | :white_check_mark:   | :heavy_multiplication_x:   | :heavy_multiplication_x:   | :heavy_multiplication_x:   |
|<sub>/rest/ethernet-networks/{id}</sub>                                                  | DELETE   | :white_check_mark:   | :white_check_mark:   | :heavy_multiplication_x:   | :heavy_multiplication_x:   | :heavy_multiplication_x:   |
|     **FC Networks**                                                                                                                               |
|<sub>/rest/fc-networks</sub>                                                             | POST     | :white_check_mark:   | :white_check_mark:   | :heavy_multiplication_x:         | :heavy_multiplication_x:   | :white_check_mark:   |
|<sub>/rest/fc-networks/{id}</sub>                                                        | PUT      | :white_check_mark:   | :white_check_mark:   | :heavy_multiplication_x:         | :heavy_multiplication_x:   | :white_check_mark:   |
|<sub>/rest/fc-networks/{id}</sub>                                                        | DELETE   | :white_check_mark:   | :white_check_mark:   | :heavy_multiplication_x:         | :heavy_multiplication_x:   | :white_check_mark:   |
|     **FCoE Networks**                                                                                                                             |
|<sub>/rest/fcoe-networks</sub>                                                           | POST     | :white_check_mark:   | :white_check_mark:   | :heavy_multiplication_x:   |
|<sub>/rest/fcoe-networks/{id}</sub>                                                      | PUT      | :white_check_mark:   | :white_check_mark:   | :heavy_multiplication_x:   |
|<sub>/rest/fcoe-networks/{id}</sub>                                                      | DELETE   | :white_check_mark:   | :white_check_mark:   | :heavy_multiplication_x:   |
|     **Logical Interconnect Groups**                                                                                                             |
|<sub>/rest/logical-interconnect-groups</sub>                                             | POST     | :white_check_mark:   | :white_check_mark:   | :heavy_multiplication_x:   | :white_check_mark:   | :white_check_mark:   |
|<sub>/rest/logical-interconnect-groups/{id}</sub>                                        | PUT      | :white_check_mark:   | :white_check_mark:   | :heavy_multiplication_x:   | :white_check_mark:   | :white_check_mark:   |
|<sub>/rest/logical-interconnect-groups/{id}</sub>                                        | DELETE   | :white_check_mark:   | :white_check_mark:   | :heavy_multiplication_x:   | :white_check_mark:   | :white_check_mark:   |
|     **Logical Switch Groups**                                                                                                                     |
|<sub>/rest/logical-switch-groups</sub>                                                   |POST      | :white_check_mark:   | :white_check_mark:   | :heavy_multiplication_x:   |
|<sub>/rest/logical-switch-groups/{id}</sub>                                              |PUT       | :white_check_mark:   | :white_check_mark:   | :heavy_multiplication_x:   |
|<sub>/rest/logical-switch-groups/{id}</sub>                                              |DELETE    | :white_check_mark:   | :white_check_mark:   | :heavy_multiplication_x:   |
|     **Network Sets**                                                                                                                              |
|<sub>/rest/network-sets</sub>                                                            | POST     | :white_check_mark:   | :white_check_mark:   | :heavy_multiplication_x:   |
|<sub>/rest/network-sets/{id}</sub>                                                       | PUT      | :white_check_mark:   | :white_check_mark:   | :heavy_multiplication_x:   |
|<sub>/rest/network-sets/{id}</sub>                                                       | DELETE   | :white_check_mark:   | :white_check_mark:   | :heavy_multiplication_x:   |
|     **Scope**                                                                                                                  |
|<sub>/rest/scopes</sub>                                                                  | POST     | :heavy_multiplication_x:   | :heavy_multiplication_x:   | :heavy_multiplication_x:         | :heavy_multiplication_x:   | :white_check_mark:   |
|<sub>/rest/scopes/{id}</sub>                                                             | PUT      | :heavy_multiplication_x:   | :heavy_multiplication_x:   | :heavy_multiplication_x:         | :heavy_multiplication_x:   | :white_check_mark:   |
|<sub>/rest/scopes/{id}</sub>                                                             | DELETE   | :heavy_multiplication_x:   | :heavy_multiplication_x:   | :heavy_multiplication_x:         | :heavy_multiplication_x:   | :white_check_mark:   |
<<<<<<< HEAD
|     **Server Hardware Type**                                                                                                                  |
|<sub>/rest/server-hardware-type/{id}</sub>                                           | GET      | :white_check_mark:   | :white_check_mark:   | :heavy_multiplication_x:   | :heavy_multiplication_x:   | :white_check_mark:   | :white_check_mark:   |
=======
|     **Server Hardware**                                                                                                                           |
|<sub>/rest/server-hardware/{id}</sub>                                                    | GET      | :heavy_multiplication_x:   | :heavy_multiplication_x:   | :heavy_multiplication_x:   | :white_check_mark:   | :white_check_mark:   |
>>>>>>> 9d36c9b6
|     **Server Profile Templates**                                                                                                                  |
|<sub>/rest/server-profile-templates</sub>                                                | POST     | :white_check_mark:   | :white_check_mark:   | :heavy_multiplication_x:   | :heavy_multiplication_x:   | :heavy_multiplication_x:   |
|<sub>/rest/server-profile-templates/{id}</sub>                                           | PUT      | :white_check_mark:   | :white_check_mark:   | :heavy_multiplication_x:   | :heavy_multiplication_x:   | :heavy_multiplication_x:   |
|<sub>/rest/server-profile-templates/{id}</sub>                                           | DELETE   | :white_check_mark:   | :white_check_mark:   | :heavy_multiplication_x:   | :heavy_multiplication_x:   | :heavy_multiplication_x:   |
|     **Server Profiles**                                                                                                                           |
|<sub>/rest/server-profiles</sub>                                                         | POST     | :white_check_mark:   | :white_check_mark:   | :heavy_multiplication_x:   | :heavy_multiplication_x:   | :heavy_multiplication_x:   |
|<sub>/rest/server-profiles</sub>                                                         | DELETE   | :white_check_mark:   | :white_check_mark:   | :heavy_multiplication_x:   | :heavy_multiplication_x:   | :heavy_multiplication_x:   |
<sub>/rest/server-profiles</sub>                                                          | PUT      | :white_check_mark:   | :white_check_mark:   | :heavy_multiplication_x:   | :heavy_multiplication_x:   | :heavy_multiplication_x:   |
|     **Uplink Sets**                                                                                                                           |
|<sub>/rest/uplink-sets</sub>                                                    	   | POST     | :heavy_multiplication_x:   | :heavy_multiplication_x:   | :heavy_multiplication_x:   | :white_check_mark:   | :white_check_mark:   |
|<sub>/rest/uplink-sets/{id}</sub>                                                         | DELETE   | :heavy_multiplication_x:   | :heavy_multiplication_x:   | :heavy_multiplication_x:   | :white_check_mark:   | :white_check_mark:   |
<sub>/rest/uplink-sets/{id}</sub>                                                          | PUT      | :heavy_multiplication_x:   | :heavy_multiplication_x:   | :heavy_multiplication_x:   | :white_check_mark:   | :white_check_mark:   |


## HPE Synergy Image Streamer

| Endpoints                                                                       | Verb     | V200 | V300 | V500 |V600 |V800
| --------------------------------------------------------------------------------------- | -------- | :------------------: | :------------------: | :------------------: | :------------------: | :------------------: |
|     **OS Deployment Plans**                                                                                                                           |
|<sub>/rest/os-deployment-plans</sub>                                                         | POST     | :white_check_mark:   | :white_check_mark:   | :heavy_multiplication_x:   | :heavy_multiplication_x:   | :heavy_multiplication_x:   |
|<sub>/rest/os-deployment-plans</sub>                                                         | DELETE   | :white_check_mark:   | :white_check_mark:   | :heavy_multiplication_x:   | :heavy_multiplication_x:   | :heavy_multiplication_x:   |
<sub>/rest/os-deployment-plans</sub>                                                          | PUT      | :white_check_mark:   | :white_check_mark:   | :heavy_multiplication_x:   | :heavy_multiplication_x:   | :heavy_multiplication_x:   |<|MERGE_RESOLUTION|>--- conflicted
+++ resolved
@@ -52,13 +52,10 @@
 |<sub>/rest/scopes</sub>                                                                  | POST     | :heavy_multiplication_x:   | :heavy_multiplication_x:   | :heavy_multiplication_x:         | :heavy_multiplication_x:   | :white_check_mark:   |
 |<sub>/rest/scopes/{id}</sub>                                                             | PUT      | :heavy_multiplication_x:   | :heavy_multiplication_x:   | :heavy_multiplication_x:         | :heavy_multiplication_x:   | :white_check_mark:   |
 |<sub>/rest/scopes/{id}</sub>                                                             | DELETE   | :heavy_multiplication_x:   | :heavy_multiplication_x:   | :heavy_multiplication_x:         | :heavy_multiplication_x:   | :white_check_mark:   |
-<<<<<<< HEAD
+|     **Server Hardware**                                                                                                                           |
+|<sub>/rest/server-hardware/{id}</sub>                                                    | GET      | :heavy_multiplication_x:   | :heavy_multiplication_x:   | :heavy_multiplication_x:   | :white_check_mark:   | :white_check_mark:   |
 |     **Server Hardware Type**                                                                                                                  |
 |<sub>/rest/server-hardware-type/{id}</sub>                                           | GET      | :white_check_mark:   | :white_check_mark:   | :heavy_multiplication_x:   | :heavy_multiplication_x:   | :white_check_mark:   | :white_check_mark:   |
-=======
-|     **Server Hardware**                                                                                                                           |
-|<sub>/rest/server-hardware/{id}</sub>                                                    | GET      | :heavy_multiplication_x:   | :heavy_multiplication_x:   | :heavy_multiplication_x:   | :white_check_mark:   | :white_check_mark:   |
->>>>>>> 9d36c9b6
 |     **Server Profile Templates**                                                                                                                  |
 |<sub>/rest/server-profile-templates</sub>                                                | POST     | :white_check_mark:   | :white_check_mark:   | :heavy_multiplication_x:   | :heavy_multiplication_x:   | :heavy_multiplication_x:   |
 |<sub>/rest/server-profile-templates/{id}</sub>                                           | PUT      | :white_check_mark:   | :white_check_mark:   | :heavy_multiplication_x:   | :heavy_multiplication_x:   | :heavy_multiplication_x:   |
