***Legend***

| Item | Meaning |
| ------------------ | --------------------------------------------- |
|  :white_check_mark: | Endpoint implemented in the Terraform SDK and tested for this API version :tada: |
|  :heavy_multiplication_x:  | Endpoint considered as 'out-of-scope' for the Terraform SDK.              |
|  :heavy_minus_sign: | Endpoint not available for this API Version |

<br />

***Notes***

* If an endpoint is marked as implemented in a previous version of the API, it will likely already be working for newer API versions, however in these cases it is important to:
1. Specify the 'type' of the resource when using an untested API, as it will not get set by default
2. If an example is not working, verify the [HPE OneView REST API Documentation](http://h17007.www1.hpe.com/docs/enterprise/servers/oneview3.1/cic-api/en/api-docs/current/index.html)  for the API version being used, since the expected attributes for that resource might have changed.

<br />

## HPE OneView

| Endpoints                                                                       | Verb     | V200 | V300 | V500 |V600 |V800
| --------------------------------------------------------------------------------------- | -------- | :------------------: | :------------------: | :------------------: | :------------------: | :------------------: |
|     **Enclosure**                                                                                                                         |
|<sub>/rest/enclosure</sub>                                                               | POST     | :white_check_mark:   | :white_check_mark:   | :heavy_multiplication_x:   | :white_check_mark:   | :white_check_mark:   |
|<sub>/rest/enclosure/{id}</sub>                                                          | PUT      | :white_check_mark:   | :white_check_mark:   | :heavy_multiplication_x:   | :white_check_mark:   | :white_check_mark:   |
|<sub>/rest/enclosure/{id}</sub>                                                          | DELETE   | :white_check_mark:   | :white_check_mark:   | :heavy_multiplication_x:   | :white_check_mark:   | :white_check_mark:   |
|     **Ethernet Networks**                                                                                                                         |
|<sub>/rest/ethernet-networks</sub>                                                       | POST     | :white_check_mark:   | :white_check_mark:   | :heavy_multiplication_x:   | :heavy_multiplication_x:   | :heavy_multiplication_x:   |
|<sub>/rest/ethernet-networks/{id}</sub>                                                  | PUT      | :white_check_mark:   | :white_check_mark:   | :heavy_multiplication_x:   | :heavy_multiplication_x:   | :heavy_multiplication_x:   |
|<sub>/rest/ethernet-networks/{id}</sub>                                                  | DELETE   | :white_check_mark:   | :white_check_mark:   | :heavy_multiplication_x:   | :heavy_multiplication_x:   | :heavy_multiplication_x:   |
|     **FC Networks**                                                                                                                               |
|<sub>/rest/fc-networks</sub>                                                             | POST     | :white_check_mark:   | :white_check_mark:   | :heavy_multiplication_x:         | :heavy_multiplication_x:   | :white_check_mark:   |
|<sub>/rest/fc-networks/{id}</sub>                                                        | PUT      | :white_check_mark:   | :white_check_mark:   | :heavy_multiplication_x:         | :heavy_multiplication_x:   | :white_check_mark:   |
|<sub>/rest/fc-networks/{id}</sub>                                                        | DELETE   | :white_check_mark:   | :white_check_mark:   | :heavy_multiplication_x:         | :heavy_multiplication_x:   | :white_check_mark:   |
|     **FCoE Networks**                                                                                                                             |
|<sub>/rest/fcoe-networks</sub>                                                           | POST     | :white_check_mark:   | :white_check_mark:   | :heavy_multiplication_x:   |
|<sub>/rest/fcoe-networks/{id}</sub>                                                      | PUT      | :white_check_mark:   | :white_check_mark:   | :heavy_multiplication_x:   |
|<sub>/rest/fcoe-networks/{id}</sub>                                                      | DELETE   | :white_check_mark:   | :white_check_mark:   | :heavy_multiplication_x:   |
|     **Logical Interconnect Groups**                                                                                                             |
<<<<<<< HEAD
|<sub>/rest/logical-interconnect-groups</sub>                                             | POST     | :white_check_mark:   | :white_check_mark:   | :heavy_multiplication_x:   |  :heavy_multiplication_x: | :heavy_multiplication_x:   |
|<sub>/rest/logical-interconnect-groups/{id}</sub>                                        | PUT      | :white_check_mark:   | :white_check_mark:   | :heavy_multiplication_x:   |  :heavy_multiplication_x: |  :heavy_multiplication_x:   |
|<sub>/rest/logical-interconnect-groups/{id}</sub>                                        | DELETE   | :white_check_mark:   | :white_check_mark:   | :heavy_multiplication_x:   |  :heavy_multiplication_x: |  :heavy_multiplication_x:   |
|     **Logical Interconnects**                                                                                                               |
|<sub>/rest/logical-interconnects/{id}</sub>                                               | GET      | :heavy_multiplication_x:   | :heavy_multiplication_x:   | :heavy_multiplication_x:         | :heavy_multiplication_x:   | :white_check_mark:   |
=======
|<sub>/rest/logical-interconnect-groups</sub>                                             | POST     | :white_check_mark:   | :white_check_mark:   | :heavy_multiplication_x:   | :white_check_mark:   | :white_check_mark:   |
|<sub>/rest/logical-interconnect-groups/{id}</sub>                                        | PUT      | :white_check_mark:   | :white_check_mark:   | :heavy_multiplication_x:   | :white_check_mark:   | :white_check_mark:   |
|<sub>/rest/logical-interconnect-groups/{id}</sub>                                        | DELETE   | :white_check_mark:   | :white_check_mark:   | :heavy_multiplication_x:   | :white_check_mark:   | :white_check_mark:   |
>>>>>>> 9d36c9b6
|     **Logical Switch Groups**                                                                                                                     |
|<sub>/rest/logical-switch-groups</sub>                                                   |POST      | :white_check_mark:   | :white_check_mark:   | :heavy_multiplication_x:   |
|<sub>/rest/logical-switch-groups/{id}</sub>                                              |PUT       | :white_check_mark:   | :white_check_mark:   | :heavy_multiplication_x:   |
|<sub>/rest/logical-switch-groups/{id}</sub>                                              |DELETE    | :white_check_mark:   | :white_check_mark:   | :heavy_multiplication_x:   |
|     **Network Sets**                                                                                                                              |
|<sub>/rest/network-sets</sub>                                                            | POST     | :white_check_mark:   | :white_check_mark:   | :heavy_multiplication_x:   |
|<sub>/rest/network-sets/{id}</sub>                                                       | PUT      | :white_check_mark:   | :white_check_mark:   | :heavy_multiplication_x:   |
|<sub>/rest/network-sets/{id}</sub>                                                       | DELETE   | :white_check_mark:   | :white_check_mark:   | :heavy_multiplication_x:   |
|     **Scope**                                                                                                                  |
|<sub>/rest/scopes</sub>                                                                  | POST     | :heavy_multiplication_x:   | :heavy_multiplication_x:   | :heavy_multiplication_x:         | :heavy_multiplication_x:   | :white_check_mark:   |
|<sub>/rest/scopes/{id}</sub>                                                             | PUT      | :heavy_multiplication_x:   | :heavy_multiplication_x:   | :heavy_multiplication_x:         | :heavy_multiplication_x:   | :white_check_mark:   |
|<sub>/rest/scopes/{id}</sub>                                                             | DELETE   | :heavy_multiplication_x:   | :heavy_multiplication_x:   | :heavy_multiplication_x:         | :heavy_multiplication_x:   | :white_check_mark:   |
|     **Server Hardware**                                                                                                                           |
|<sub>/rest/server-hardware/{id}</sub>                                                    | GET      | :heavy_multiplication_x:   | :heavy_multiplication_x:   | :heavy_multiplication_x:   | :white_check_mark:   | :white_check_mark:   |
|     **Server Profile Templates**                                                                                                                  |
|<sub>/rest/server-profile-templates</sub>                                                | POST     | :white_check_mark:   | :white_check_mark:   | :heavy_multiplication_x:   | :heavy_multiplication_x:   | :heavy_multiplication_x:   |
|<sub>/rest/server-profile-templates/{id}</sub>                                           | PUT      | :white_check_mark:   | :white_check_mark:   | :heavy_multiplication_x:   | :heavy_multiplication_x:   | :heavy_multiplication_x:   |
|<sub>/rest/server-profile-templates/{id}</sub>                                           | DELETE   | :white_check_mark:   | :white_check_mark:   | :heavy_multiplication_x:   | :heavy_multiplication_x:   | :heavy_multiplication_x:   |
|     **Server Profiles**                                                                                                                           |
|<sub>/rest/server-profiles</sub>                                                         | POST     | :white_check_mark:   | :white_check_mark:   | :heavy_multiplication_x:   | :heavy_multiplication_x:   | :heavy_multiplication_x:   |
|<sub>/rest/server-profiles</sub>                                                         | DELETE   | :white_check_mark:   | :white_check_mark:   | :heavy_multiplication_x:   | :heavy_multiplication_x:   | :heavy_multiplication_x:   |
<sub>/rest/server-profiles</sub>                                                          | PUT      | :white_check_mark:   | :white_check_mark:   | :heavy_multiplication_x:   | :heavy_multiplication_x:   | :heavy_multiplication_x:   |
|     **Uplink Sets**                                                                                                                           |
|<sub>/rest/uplink-sets</sub>                                                    	   | POST     | :heavy_multiplication_x:   | :heavy_multiplication_x:   | :heavy_multiplication_x:   | :white_check_mark:   | :white_check_mark:   |
|<sub>/rest/uplink-sets/{id}</sub>                                                         | DELETE   | :heavy_multiplication_x:   | :heavy_multiplication_x:   | :heavy_multiplication_x:   | :white_check_mark:   | :white_check_mark:   |
<sub>/rest/uplink-sets/{id}</sub>                                                          | PUT      | :heavy_multiplication_x:   | :heavy_multiplication_x:   | :heavy_multiplication_x:   | :white_check_mark:   | :white_check_mark:   |


## HPE Synergy Image Streamer

| Endpoints                                                                       | Verb     | V200 | V300 | V500 |V600 |V800
| --------------------------------------------------------------------------------------- | -------- | :------------------: | :------------------: | :------------------: | :------------------: | :------------------: |
|     **OS Deployment Plans**                                                                                                                           |
|<sub>/rest/os-deployment-plans</sub>                                                         | POST     | :white_check_mark:   | :white_check_mark:   | :heavy_multiplication_x:   | :heavy_multiplication_x:   | :heavy_multiplication_x:   |
|<sub>/rest/os-deployment-plans</sub>                                                         | DELETE   | :white_check_mark:   | :white_check_mark:   | :heavy_multiplication_x:   | :heavy_multiplication_x:   | :heavy_multiplication_x:   |
<sub>/rest/os-deployment-plans</sub>                                                          | PUT      | :white_check_mark:   | :white_check_mark:   | :heavy_multiplication_x:   | :heavy_multiplication_x:   | :heavy_multiplication_x:   |<|MERGE_RESOLUTION|>--- conflicted
+++ resolved
@@ -36,18 +36,12 @@
 |<sub>/rest/fcoe-networks</sub>                                                           | POST     | :white_check_mark:   | :white_check_mark:   | :heavy_multiplication_x:   |
 |<sub>/rest/fcoe-networks/{id}</sub>                                                      | PUT      | :white_check_mark:   | :white_check_mark:   | :heavy_multiplication_x:   |
 |<sub>/rest/fcoe-networks/{id}</sub>                                                      | DELETE   | :white_check_mark:   | :white_check_mark:   | :heavy_multiplication_x:   |
-|     **Logical Interconnect Groups**                                                                                                             |
-<<<<<<< HEAD
-|<sub>/rest/logical-interconnect-groups</sub>                                             | POST     | :white_check_mark:   | :white_check_mark:   | :heavy_multiplication_x:   |  :heavy_multiplication_x: | :heavy_multiplication_x:   |
-|<sub>/rest/logical-interconnect-groups/{id}</sub>                                        | PUT      | :white_check_mark:   | :white_check_mark:   | :heavy_multiplication_x:   |  :heavy_multiplication_x: |  :heavy_multiplication_x:   |
-|<sub>/rest/logical-interconnect-groups/{id}</sub>                                        | DELETE   | :white_check_mark:   | :white_check_mark:   | :heavy_multiplication_x:   |  :heavy_multiplication_x: |  :heavy_multiplication_x:   |
 |     **Logical Interconnects**                                                                                                               |
 |<sub>/rest/logical-interconnects/{id}</sub>                                               | GET      | :heavy_multiplication_x:   | :heavy_multiplication_x:   | :heavy_multiplication_x:         | :heavy_multiplication_x:   | :white_check_mark:   |
-=======
+|     **Logical Interconnect Groups**                                                                                                             |
 |<sub>/rest/logical-interconnect-groups</sub>                                             | POST     | :white_check_mark:   | :white_check_mark:   | :heavy_multiplication_x:   | :white_check_mark:   | :white_check_mark:   |
 |<sub>/rest/logical-interconnect-groups/{id}</sub>                                        | PUT      | :white_check_mark:   | :white_check_mark:   | :heavy_multiplication_x:   | :white_check_mark:   | :white_check_mark:   |
 |<sub>/rest/logical-interconnect-groups/{id}</sub>                                        | DELETE   | :white_check_mark:   | :white_check_mark:   | :heavy_multiplication_x:   | :white_check_mark:   | :white_check_mark:   |
->>>>>>> 9d36c9b6
 |     **Logical Switch Groups**                                                                                                                     |
 |<sub>/rest/logical-switch-groups</sub>                                                   |POST      | :white_check_mark:   | :white_check_mark:   | :heavy_multiplication_x:   |
 |<sub>/rest/logical-switch-groups/{id}</sub>                                              |PUT       | :white_check_mark:   | :white_check_mark:   | :heavy_multiplication_x:   |
