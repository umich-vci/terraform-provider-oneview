--- conflicted
+++ resolved
@@ -44,6 +44,11 @@
 |<sub>/rest/Interconnect-types/{id}</sub>                                                    | GET      | :heavy_multiplication_x:   | :heavy_multiplication_x:   | :heavy_multiplication_x:   | :heavy_multiplication_x:   | :white_check_mark:   |
 |     **Interconnects**                                                                                                                          |
 |<sub>/rest/interconnects/{id}</sub>                                                      | GET      | :heavy_multiplication_x:   | :heavy_multiplication_x:   | :heavy_multiplication_x:   | :white_check_mark:   | :white_check_mark:   |
+|     **Logical Enclosure**                                                                                                                         |
+|<sub>/rest/logical-enclosures/</sub>                                                     | POST      |  :heavy_multiplication_x:  | :heavy_multiplication_x:   | :heavy_multiplication_x:   | :white_check_mark:   | :white_check_mark:   |
+|<sub>/rest/logical-enclosures/{id}</sub>                                                 | GET      | :heavy_multiplication_x:   | :heavy_multiplication_x:   | :heavy_multiplication_x:   | :white_check_mark:   | :white_check_mark:   |
+|<sub>/rest/logical-enclosures/{id}</sub>                                                 | PUT      | :heavy_multiplication_x:   | :heavy_multiplication_x:   | :heavy_multiplication_x:   | :white_check_mark:   | :white_check_mark:   |
+|<sub>/rest/logical-enclosures/{id}</sub>                                                 | DELETE      | :heavy_multiplication_x:   | :heavy_multiplication_x:   | :heavy_multiplication_x:  | :white_check_mark:   | :white_check_mark:   |
 |     **Logical Interconnects**                                                                                                               |
 |<sub>/rest/logical-interconnects/{id}</sub>                                               | GET      | :heavy_multiplication_x:   | :heavy_multiplication_x:   | :heavy_multiplication_x:         | :heavy_multiplication_x:   | :white_check_mark:   |
 |     **Logical Interconnect Groups**                                                                                                             |
@@ -70,21 +75,11 @@
 |<sub>/rest/server-profile-templates</sub>                                                | POST     | :white_check_mark:   | :white_check_mark:   | :heavy_multiplication_x:   | :heavy_multiplication_x:   | :heavy_multiplication_x:   |
 |<sub>/rest/server-profile-templates/{id}</sub>                                           | PUT      | :white_check_mark:   | :white_check_mark:   | :heavy_multiplication_x:   | :heavy_multiplication_x:   | :heavy_multiplication_x:   |
 |<sub>/rest/server-profile-templates/{id}</sub>                                           | DELETE   | :white_check_mark:   | :white_check_mark:   | :heavy_multiplication_x:   | :heavy_multiplication_x:   | :heavy_multiplication_x:   |
-|     **Server Profiles**                                                                                                                           |
-<<<<<<< HEAD
+|     **Server Profiles**    
+|<sub>/rest/server-profiles/{id}</sub>                                                    | GET      | :heavy_multiplication_x:   | :heavy_multiplication_x:   | :heavy_multiplication_x:   | :white_check_mark:   | :white_check_mark:   |
 |<sub>/rest/server-profiles</sub>                                                         | POST     | :white_check_mark:   | :white_check_mark:   | :heavy_multiplication_x:   | :white_check_mark:   | :white_check_mark:   |
 |<sub>/rest/server-profiles</sub>                                                         | DELETE   | :white_check_mark:   | :white_check_mark:   | :heavy_multiplication_x:   | :white_check_mark:   | :white_check_mark:   |
 <sub>/rest/server-profiles</sub>                                                          | PUT      | :white_check_mark:   | :white_check_mark:   | :heavy_multiplication_x:   | :white_check_mark:   | :white_check_mark:   |
-=======
-|<sub>/rest/server-profiles</sub>                                                         | POST     | :white_check_mark:   | :white_check_mark:   | :heavy_multiplication_x:   | :heavy_multiplication_x:   | :heavy_multiplication_x:   |
-|<sub>/rest/server-profiles</sub>                                                         | DELETE   | :white_check_mark:   | :white_check_mark:   | :heavy_multiplication_x:   | :heavy_multiplication_x:   | :heavy_multiplication_x:   |
-<sub>/rest/server-profiles</sub>                                                          | PUT      | :white_check_mark:   | :white_check_mark:   | :heavy_multiplication_x:   | :heavy_multiplication_x:   | :heavy_multiplication_x:   |
-|     **Logical Enclosure**                                                                                                                         |
-|<sub>/rest/logical-enclosures/</sub>                                                     | POST      |  :heavy_multiplication_x:  | :heavy_multiplication_x:   | :heavy_multiplication_x:   | :white_check_mark:   | :white_check_mark:   |
-|<sub>/rest/logical-enclosures/{id}</sub>                                                 | GET      | :heavy_multiplication_x:   | :heavy_multiplication_x:   | :heavy_multiplication_x:   | :white_check_mark:   | :white_check_mark:   |
-|<sub>/rest/logical-enclosures/{id}</sub>                                                 | PUT      | :heavy_multiplication_x:   | :heavy_multiplication_x:   | :heavy_multiplication_x:   | :white_check_mark:   | :white_check_mark:   |
-|<sub>/rest/logical-enclosures/{id}</sub>                                                 | DELETE      | :heavy_multiplication_x:   | :heavy_multiplication_x:   | :heavy_multiplication_x:  | :white_check_mark:   | :white_check_mark:   |
->>>>>>> e044175a
 |     **Uplink Sets**                                                                                                                           |
 |<sub>/rest/uplink-sets</sub>                                                    	   | POST     | :heavy_multiplication_x:   | :heavy_multiplication_x:   | :heavy_multiplication_x:   | :white_check_mark:   | :white_check_mark:   |
 |<sub>/rest/uplink-sets/{id}</sub>                                                         | DELETE   | :heavy_multiplication_x:   | :heavy_multiplication_x:   | :heavy_multiplication_x:   | :white_check_mark:   | :white_check_mark:   |
