--- conflicted
+++ resolved
@@ -21,16 +21,10 @@
 | Endpoints                                                                       | Verb     | V200 | V300 | V500 |V600 |V800
 | --------------------------------------------------------------------------------------- | -------- | :------------------: | :------------------: | :------------------: | :------------------: | :------------------: |
 |     **Enclosure**                                                                                                                         |
-<<<<<<< HEAD
 |<sub>/rest/enclosure/{id}</sub>                                                          | GET      | :heavy_multiplication_x:   | :heavy_multiplication_x:   | :heavy_multiplication_x:   | :heavy_multiplication_x:   | :white_check_mark:   |
 |<sub>/rest/enclosure</sub>                                                               | POST     | :heavy_multiplication_x:   | :heavy_multiplication_x:   | :heavy_multiplication_x:   | :heavy_multiplication_x:   | :white_check_mark:   |
 |<sub>/rest/enclosure/{id}</sub>                                                          | PUT      | :heavy_multiplication_x:   | :heavy_multiplication_x:   | :heavy_multiplication_x:   | :heavy_multiplication_x:   | :white_check_mark:   |
 |<sub>/rest/enclosure/{id}</sub>                                                          | DELETE   | :heavy_multiplication_x:   | :heavy_multiplication_x:   | :heavy_multiplication_x:   | :heavy_multiplication_x:   | :white_check_mark:   |
-=======
-|<sub>/rest/enclosure</sub>                                                               | POST     | :white_check_mark:   | :white_check_mark:   | :heavy_multiplication_x:   | :white_check_mark:   | :white_check_mark:   |
-|<sub>/rest/enclosure/{id}</sub>                                                          | PUT      | :white_check_mark:   | :white_check_mark:   | :heavy_multiplication_x:   | :white_check_mark:   | :white_check_mark:   |
-|<sub>/rest/enclosure/{id}</sub>                                                          | DELETE   | :white_check_mark:   | :white_check_mark:   | :heavy_multiplication_x:   | :white_check_mark:   | :white_check_mark:   |
->>>>>>> 4e6e75f5
 |     **Enclosure Group**                                                                                                                  |
 |<sub>/rest/enclosure-group</sub>                                                         | POST     | :heavy_multiplication_x:   | :heavy_multiplication_x:   | :heavy_multiplication_x:   | :heavy_multiplication_x:   | :white_check_mark:   |
 |<sub>/rest/enclosure-group/{id}</sub>                                                    | PUT      | :heavy_multiplication_x:   | :heavy_multiplication_x:   | :heavy_multiplication_x:   | :heavy_multiplication_x:   | :white_check_mark:   |
@@ -88,21 +82,17 @@
 |<sub>/rest/server-profiles/{id}</sub>                                                    | GET      | :heavy_multiplication_x:   | :heavy_multiplication_x:   | :heavy_multiplication_x:   | :white_check_mark:   | :white_check_mark:   |
 |<sub>/rest/server-profiles</sub>                                                         | POST     | :white_check_mark:   | :white_check_mark:   | :heavy_multiplication_x:   | :white_check_mark:   | :white_check_mark:   |
 |<sub>/rest/server-profiles</sub>                                                         | DELETE   | :white_check_mark:   | :white_check_mark:   | :heavy_multiplication_x:   | :white_check_mark:   | :white_check_mark:   |
-<<<<<<< HEAD
-<sub>/rest/server-profiles</sub>                                                          | PUT      | :white_check_mark:   | :white_check_mark:   | :heavy_multiplication_x:   | :white_check_mark:   | :white_check_mark:   |
-=======
 |<sub>/rest/server-profiles</sub>                                                          | PUT      | :white_check_mark:   | :white_check_mark:   | :heavy_multiplication_x:   | :white_check_mark:   | :white_check_mark:   |
 |     **Storage System**    
 |<sub>/rest/storage-systems/{id}</sub>                                                    | GET      | :heavy_multiplication_x:   | :heavy_multiplication_x:   | :heavy_multiplication_x:   | :heavy_multiplication_x:   | :white_check_mark:   |
 |<sub>/rest/storage-systems</sub>                                                         | POST     | :heavy_multiplication_x:   | :heavy_multiplication_x:   | :heavy_multiplication_x:   | :heavy_multiplication_x:   | :white_check_mark:   |
 |<sub>/rest/storage-systems</sub>                                                         | DELETE   | :heavy_multiplication_x:   | :heavy_multiplication_x:   | :heavy_multiplication_x:   | :heavy_multiplication_x:   | :white_check_mark:   |
 |<sub>/rest/storage-systems</sub>                                                         | PUT      | :heavy_multiplication_x:   | :heavy_multiplication_x:   | :heavy_multiplication_x:   | :heavy_multiplication_x:   | :white_check_mark:   |
->>>>>>> 4e6e75f5
 |     **Uplink Sets**                                                                                                                           |
 |<sub>/rest/uplink-sets</sub>                                                              | GET      | :heavy_multiplication_x:   | :heavy_multiplication_x:   | :heavy_multiplication_x:   | :white_check_mark:   | :white_check_mark:   |
-|<sub>/rest/uplink-sets</sub>                                                    	   | POST     | :heavy_multiplication_x:   | :heavy_multiplication_x:   | :heavy_multiplication_x:   | :white_check_mark:   | :white_check_mark:   |
+|<sub>/rest/uplink-sets</sub>                                                    	         | POST     | :heavy_multiplication_x:   | :heavy_multiplication_x:   | :heavy_multiplication_x:   | :white_check_mark:   | :white_check_mark:   |
 |<sub>/rest/uplink-sets/{id}</sub>                                                         | DELETE   | :heavy_multiplication_x:   | :heavy_multiplication_x:   | :heavy_multiplication_x:   | :white_check_mark:   | :white_check_mark:   |
-<sub>/rest/uplink-sets/{id}</sub>                                                          | PUT      | :heavy_multiplication_x:   | :heavy_multiplication_x:   | :heavy_multiplication_x:   | :white_check_mark:   | :white_check_mark:   |
+|<sub>/rest/uplink-sets/{id}</sub>                                                          | PUT      | :heavy_multiplication_x:   | :heavy_multiplication_x:   | :heavy_multiplication_x:   | :white_check_mark:   | :white_check_mark:   |
 
 ## HPE Synergy Image Streamer
 
