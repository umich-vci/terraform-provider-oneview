--- conflicted
+++ resolved
@@ -13,11 +13,7 @@
 - FCOE Network
 - Interconnect
 - Interconnect Type
-<<<<<<< HEAD
-- Network Set
 - Logical Enclosure
-=======
->>>>>>> 1e907aa5
 - Logical Interconnect
 - Logical Interconnect Group
 - Network Set
