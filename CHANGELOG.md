--- conflicted
+++ resolved
@@ -22,8 +22,5 @@
 ### Oneview Features supported
 - Enclosure    
 - FC network
-<<<<<<< HEAD
 - Interconnect
-=======
-- Scope
->>>>>>> 74fbdb1c
+- Scope