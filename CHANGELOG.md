All notable changes to this project will be documented in this file.
This project adheres to [Semantic Versioning](http://semver.org/spec/v2.0.0.html)

# [v1.0.2] (UnReleased)

This version supports OneView appliances with version 4.2 using the OneView REST API version 1000.

- Support for Update Group in Logical Enclosure.
- Support for Update Compliance in Logical Interconnect.
- Usecase for synergy infrastructure provisioning with Network.

### Oneview Features supported
<<<<<<< HEAD
- Logical enclosure
- Network set
- Storage system
=======
- Network Set
- Storage System
- Storage volume attachment
>>>>>>> 455a2ef2

# [v1.0.1]
### Notes
- Patch changes to sever profile to include boot order fixes.
- Usecase for infrasructure provisioning without storage and image streamer
  
# [v1.0.0]
### Notes
  This is the first release of the OneView modules in Terraform and it adds support to core features listed below. 
  This version of the module supports OneView appliances with version 4.10, using the OneView REST API version 800. 

### Major changes:
- Support for Go 1.11  
- Added example files for the resources for improved readability and usability.
- Added CHANGELOG to track versions, issues and improvements.
- Officially adopted Semantic Versioning for the SDK
- Added endpoints-support.md to track the supported and tested endpoints for the different HPE OneView REST APIs
- Added SNMP v3 configuration support to Logical Interconnect Group
- Added import support to all resources
- Updated contribution guidelines
- Support for datasources of resources.

### Oneview Features supported
- Enclosure
- Enclosure group
- Ethernet network
- FC network
- Interconnect
- Interconnect type
- Logical enclosure
- Logical interconnect
- Logical interconnect group
- Scope
- Server hardware
- Server hardware type
- Server profile
- Server profile template
- Storage system
- Uplink set<|MERGE_RESOLUTION|>--- conflicted
+++ resolved
@@ -10,15 +10,10 @@
 - Usecase for synergy infrastructure provisioning with Network.
 
 ### Oneview Features supported
-<<<<<<< HEAD
 - Logical enclosure
 - Network set
 - Storage system
-=======
-- Network Set
-- Storage System
 - Storage volume attachment
->>>>>>> 455a2ef2
 
 # [v1.0.1]
 ### Notes
