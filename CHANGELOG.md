All notable changes to this project will be documented in this file.
This project adheres to [Semantic Versioning](http://semver.org/spec/v2.0.0.html)

# [v1.0.0] (Unreleased)
### Notes
  Major release which extends support to OneView appliances with versions 4.10, using the OneView Rest API version 800.

### Major changes:
- Extended support of SDK to OneView API800.
- Support for Go 1.11  
- Added example files for the resources for improved readability and usability.
- Added CHANGELOG to track versions, issues and improvements.
- Officially adopted Semantic Versioning for the SDK
- Added endpoints-support.md to track the supported and tested endpoints for the different HPE OneView REST APIs
- Added SNMP v3 configuration support to Logical Interconnect Group
- Added import support to all resources
- Updated contribution guidelines

#### Bug fixes & Enhancements:
- [#47] (https://github.com/HewlettPackard/terraform-provider-oneview/issues/47) Added Synergy Support for Logical Interconnect Groups

### Oneview Features supported
- Enclosure    
- FC network
- Scope
<<<<<<< HEAD
- Uplink Set
=======
- Server hardware
>>>>>>> 7fed7572
<|MERGE_RESOLUTION|>--- conflicted
+++ resolved
@@ -23,8 +23,5 @@
 - Enclosure    
 - FC network
 - Scope
-<<<<<<< HEAD
-- Uplink Set
-=======
 - Server hardware
->>>>>>> 7fed7572
+- Uplink Set