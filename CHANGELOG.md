--- conflicted
+++ resolved
@@ -23,8 +23,5 @@
 - Enclosure    
 - FC network
 - Scope
-<<<<<<< HEAD
-- Server profile
-=======
 - Server hardware
->>>>>>> 7fed7572
+- Server profile