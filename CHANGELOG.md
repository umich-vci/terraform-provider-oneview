--- conflicted
+++ resolved
@@ -2,15 +2,6 @@
 This project adheres to [Semantic Versioning](http://semver.org/spec/v2.0.0.html)
 # [v1.5.0] (unreleased)
 ### Notes
-<<<<<<< HEAD
-- This release supports API2000 minimally where we can use OneView API2000 with this SDK.
-
-### Oneview Features supported
-- Logical Interconnect
-- Server Profile
-- Server Profile Template
-=======
-- This release supports API20000 minimally where we can use OneView API2000 with this SDK. No new fields are added/deleted to support API2000.
 
 ### Oneview Features supported
 - This release supports API2000 minimally where we can use OneView API2000 with this SDK. No new fields are added/deleted to support API2000.
@@ -21,15 +12,17 @@
 - FCOE Network
 - Hypervisor Cluster Profile
 - Hypervisor Manager
+- Logical Interconnect
 - Network Set
 - Server Certificates
-- Storage Pool
-- Storage System
-- Storage Volume
-- Storage Volume Attachment
-- Storage Volume Template
-- Uplink Set
->>>>>>> 35d2ea0e
+- Server Profile
+- Server Profile Template
+- Storage Pool
+- Storage System
+- Storage Volume
+- Storage Volume Attachment
+- Storage Volume Template
+- Uplink Set
 
 ### Major changes:
 - Refactored SDK to take default API version from Oneview appliance
