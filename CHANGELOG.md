All notable changes to this project will be documented in this file.
This project adheres to [Semantic Versioning](http://semver.org/spec/v2.0.0.html)

# [v1.4.0](unreleased)
### Notes
- This release supports API1800 minimally where we can use OneView API1800 with this SDK. No new fields are added/deleted to support API1800.

### Oneview Features supported
- Enclosure
- Enclosure Group
- Ethernet Network
- FC Network
<<<<<<< HEAD
- FCOE Network 
- Hypervisor Cluster Profile
=======
- FCOE Network
- Hypervisor Manager
- Interconnect
- Interconnect Type
- Logical Interconnect
- Logical Interconnect Group
- Network Set
>>>>>>> 65dff035
- Scopes
- Server Hardware
- Server Hardware Type
- Storage System
- Storage Volume
- Storage Volume Attachment
- Storage Volume Template
- Uplink Set

# [v1.3.0]
### Notes
- This release supports to API 800,1000,1200,1600 for Hypervisor Manager, Hypervisor Cluster Profile and Server Certificate resources.
- This release supports API1600 minimally where we can use OneView API1600 with this SDK. No new fields are added/deleted to support API1600.

### Oneview Features supported
- Deployment Plan
- Enclosure
- Enclosure Group
- Ethernet Network
- FC Network
- FCoE Network
- Hypervisor Cluster Profile
- Hypervisor Manager
- Interconnect
- Interconnect Type
- Logical Enclosure
- Logical Interconnect
- Logical Interconnect Group
- Network Set
- Scopes
- Server Certificate
- Server Hardware
- Server Hardware Type
- Server Profile
- Server Profile Template
- Storage Pool
- Storage System
- Storage Volume
- Storage Volume Attachment
- Storage Volume Template
- Uplink Set

# [v1.2.0]
### Notes
- This release supports API1200 minimally where we can use OneView API1200 with this SDK. No new fields are added/deleted to support API1200. Complete support will be done in next releases.
- Support for API V1020 for image streamer resource deployment plan.

### Oneview Features supported
- Deployment Plan
- Enclosure
- Enclosure Group
- FC Network
- FCoE Network
- Interconnect
- Interconnect Type
- Logical Enclosure
- Logical Interconnect
- Logical Interconnect Group
- Network Set
- Server Hardware
- Server Hardware Type
- Server Profile
- Server Profile Template
- Storage Pool
- Storage System
- Storage Volume
- Storage Volume Attachment
- Storage Volume Template
- Uplink Set

# [v1.1.0]

### Notes
This version supports OneView appliances with version 4.2 using the OneView REST API version 1000.

- Support for Update Group in Logical Enclosure.
- Support for Update Compliance in Logical Interconnect.
- Usecase for synergy infrastructure provisioning with Network.
- Usecase for synergy infrastructure provisioning with i3s.

### Oneview Features supported
- Enclosure
- Enclosure Group
- Ethernet network
- FC network
- FCoE network
- Interconnect
- Interconnect Type
- Logical enclosure
- Logical interconnect
- Logical interconnect group
- Network set
- Scope
- Server hardware
- Server hardware type
- Server profile
- Server profile template
- Storage pool
- Storage system
- Storage volume
- Storage volume attachment
- Storage volume template
- Uplink set

### Image Streamer Features supported
- Deployment Plan

# [v1.0.1]
### Notes
- Patch changes to sever profile to include boot order fixes.
- Usecase for infrasructure provisioning without storage and image streamer

# [v1.0.0]
### Notes
  This is the first release of the OneView modules in Terraform and it adds support to core features listed below.
  This version of the module supports OneView appliances with version 4.10, using the OneView REST API version 800.

### Major changes:
- Support for Go 1.11  
- Added example files for the resources for improved readability and usability.
- Added CHANGELOG to track versions, issues and improvements.
- Officially adopted Semantic Versioning for the SDK
- Added endpoints-support.md to track the supported and tested endpoints for the different HPE OneView REST APIs
- Added SNMP v3 configuration support to Logical Interconnect Group
- Added import support to all resources
- Updated contribution guidelines
- Support for datasources of resources.

### Oneview Features supported
- Enclosure
- Enclosure group
- Ethernet network
- FC network
- Interconnect
- Interconnect type
- Logical enclosure
- Logical interconnect
- Logical interconnect group
- Scope
- Server hardware
- Server hardware type
- Server profile
- Server profile template
- Storage system
- Uplink set<|MERGE_RESOLUTION|>--- conflicted
+++ resolved
@@ -10,18 +10,14 @@
 - Enclosure Group
 - Ethernet Network
 - FC Network
-<<<<<<< HEAD
-- FCOE Network 
+- FCOE Network
 - Hypervisor Cluster Profile
-=======
-- FCOE Network
 - Hypervisor Manager
 - Interconnect
 - Interconnect Type
 - Logical Interconnect
 - Logical Interconnect Group
 - Network Set
->>>>>>> 65dff035
 - Scopes
 - Server Hardware
 - Server Hardware Type
