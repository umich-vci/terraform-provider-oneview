All notable changes to this project will be documented in this file.
This project adheres to [Semantic Versioning](http://semver.org/spec/v2.0.0.html)

<<<<<<< HEAD
# [v1.0.1] (UnReleased)
- Patch changes to sever profile to include boot order fixes.
- Support for Update Compliance in Logical Interconnect.
=======
# [v1.0.1]
### Notes
  Patch changes to sever profile to include boot order fixes.
  Usecase for infrasructure provisioning without storage and image streamer
>>>>>>> 9b015cf3
  
# [v1.0.0]
### Notes
  This is the first release of the OneView modules in Terraform and it adds support to core features listed below. 
  This version of the module supports OneView appliances with version 4.10, using the OneView REST API version 800. 

### Major changes:
- Support for Go 1.11  
- Added example files for the resources for improved readability and usability.
- Added CHANGELOG to track versions, issues and improvements.
- Officially adopted Semantic Versioning for the SDK
- Added endpoints-support.md to track the supported and tested endpoints for the different HPE OneView REST APIs
- Added SNMP v3 configuration support to Logical Interconnect Group
- Added import support to all resources
- Updated contribution guidelines
- Support for datasources of resources.

### Oneview Features supported
- Enclosure
- Enclosure group
- Ethernet network
- FC network
- Interconnect
- Interconnect type
- Logical enclosure
- Logical interconnect
- Logical interconnect group
- Scope
- Server hardware
- Server hardware type
- Server profile
- Server profile template
- Storage system
- Uplink set<|MERGE_RESOLUTION|>--- conflicted
+++ resolved
@@ -1,16 +1,13 @@
 All notable changes to this project will be documented in this file.
 This project adheres to [Semantic Versioning](http://semver.org/spec/v2.0.0.html)
 
-<<<<<<< HEAD
-# [v1.0.1] (UnReleased)
-- Patch changes to sever profile to include boot order fixes.
+# [v1.0.2] (UnReleased)
 - Support for Update Compliance in Logical Interconnect.
-=======
+
 # [v1.0.1]
 ### Notes
-  Patch changes to sever profile to include boot order fixes.
-  Usecase for infrasructure provisioning without storage and image streamer
->>>>>>> 9b015cf3
+- Patch changes to sever profile to include boot order fixes.
+- Usecase for infrasructure provisioning without storage and image streamer
   
 # [v1.0.0]
 ### Notes
