All notable changes to this project will be documented in this file.
This project adheres to [Semantic Versioning](http://semver.org/spec/v2.0.0.html)

# [v1.4.0](unreleased)
### Notes
- This release supports API1800 minimally where we can use OneView API1800 with this SDK. No new fields are added/deleted to support API1800.

### Oneview Features supported
- Enclosure
- Enclosure Group
- Ethernet Network
- FC Network
- FCOE Network
- Hypervisor Cluster Profile
- Hypervisor Manager
- Interconnect
- Interconnect Type
- Logical Enclosure
- Logical Interconnect
- Logical Interconnect Group
- Network Set
- Scopes
- Server Certificates
- Server Hardware
- Server Hardware Type
<<<<<<< HEAD
- Server Profile
- Server Profile Template
=======
- Storage Pool
>>>>>>> df077d2b
- Storage System
- Storage Volume
- Storage Volume Attachment
- Storage Volume Template
- Uplink Set

# [v1.3.0]
### Notes
- This release supports to API 800,1000,1200,1600 for Hypervisor Manager, Hypervisor Cluster Profile and Server Certificate resources.
- This release supports API1600 minimally where we can use OneView API1600 with this SDK. No new fields are added/deleted to support API1600.

### Oneview Features supported
- Deployment Plan
- Enclosure
- Enclosure Group
- Ethernet Network
- FC Network
- FCoE Network
- Hypervisor Cluster Profile
- Hypervisor Manager
- Interconnect
- Interconnect Type
- Logical Enclosure
- Logical Interconnect
- Logical Interconnect Group
- Network Set
- Scopes
- Server Certificate
- Server Hardware
- Server Hardware Type
- Server Profile
- Server Profile Template
- Storage Pool
- Storage System
- Storage Volume
- Storage Volume Attachment
- Storage Volume Template
- Uplink Set

# [v1.2.0]
### Notes
- This release supports API1200 minimally where we can use OneView API1200 with this SDK. No new fields are added/deleted to support API1200. Complete support will be done in next releases.
- Support for API V1020 for image streamer resource deployment plan.

### Oneview Features supported
- Deployment Plan
- Enclosure
- Enclosure Group
- FC Network
- FCoE Network
- Interconnect
- Interconnect Type
- Logical Enclosure
- Logical Interconnect
- Logical Interconnect Group
- Network Set
- Server Hardware
- Server Hardware Type
- Server Profile
- Server Profile Template
- Storage Pool
- Storage System
- Storage Volume
- Storage Volume Attachment
- Storage Volume Template
- Uplink Set

# [v1.1.0]

### Notes
This version supports OneView appliances with version 4.2 using the OneView REST API version 1000.

- Support for Update Group in Logical Enclosure.
- Support for Update Compliance in Logical Interconnect.
- Usecase for synergy infrastructure provisioning with Network.
- Usecase for synergy infrastructure provisioning with i3s.

### Oneview Features supported
- Enclosure
- Enclosure Group
- Ethernet network
- FC network
- FCoE network
- Interconnect
- Interconnect Type
- Logical enclosure
- Logical interconnect
- Logical interconnect group
- Network set
- Scope
- Server hardware
- Server hardware type
- Server profile
- Server profile template
- Storage pool
- Storage system
- Storage volume
- Storage volume attachment
- Storage volume template
- Uplink set

### Image Streamer Features supported
- Deployment Plan

# [v1.0.1]
### Notes
- Patch changes to sever profile to include boot order fixes.
- Usecase for infrasructure provisioning without storage and image streamer

# [v1.0.0]
### Notes
  This is the first release of the OneView modules in Terraform and it adds support to core features listed below.
  This version of the module supports OneView appliances with version 4.10, using the OneView REST API version 800.

### Major changes:
- Support for Go 1.11  
- Added example files for the resources for improved readability and usability.
- Added CHANGELOG to track versions, issues and improvements.
- Officially adopted Semantic Versioning for the SDK
- Added endpoints-support.md to track the supported and tested endpoints for the different HPE OneView REST APIs
- Added SNMP v3 configuration support to Logical Interconnect Group
- Added import support to all resources
- Updated contribution guidelines
- Support for datasources of resources.

### Oneview Features supported
- Enclosure
- Enclosure group
- Ethernet network
- FC network
- Interconnect
- Interconnect type
- Logical enclosure
- Logical interconnect
- Logical interconnect group
- Scope
- Server hardware
- Server hardware type
- Server profile
- Server profile template
- Storage system
- Uplink set<|MERGE_RESOLUTION|>--- conflicted
+++ resolved
@@ -23,12 +23,9 @@
 - Server Certificates
 - Server Hardware
 - Server Hardware Type
-<<<<<<< HEAD
 - Server Profile
 - Server Profile Template
-=======
 - Storage Pool
->>>>>>> df077d2b
 - Storage System
 - Storage Volume
 - Storage Volume Attachment
