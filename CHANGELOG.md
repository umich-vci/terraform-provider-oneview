All notable changes to this project will be documented in this file.
This project adheres to [Semantic Versioning](http://semver.org/spec/v2.0.0.html)

# [v1.4.0](unreleased)
### Notes
- This release supports API1800 minimally where we can use OneView API1800 with this SDK. No new fields are added/deleted to support API1800.

### Oneview Features supported
- Enclosure
- Enclosure Group
- Ethernet Network
- FC Network
- FCOE Network
- Hypervisor Manager
- Interconnect
- Interconnect Type
- Logical Interconnect
- Logical Interconnect Group
- Network Set
- Scopes
<<<<<<< HEAD
- Server Certificates
=======
- Server Hardware
- Server Hardware Type
- Storage System
- Storage Volume
- Storage Volume Attachment
- Storage Volume Template
>>>>>>> 65dff035
- Uplink Set

# [v1.3.0]
### Notes
- This release supports to API 800,1000,1200,1600 for Hypervisor Manager, Hypervisor Cluster Profile and Server Certificate resources.
- This release supports API1600 minimally where we can use OneView API1600 with this SDK. No new fields are added/deleted to support API1600.

### Oneview Features supported
- Deployment Plan
- Enclosure
- Enclosure Group
- Ethernet Network
- FC Network
- FCoE Network
- Hypervisor Cluster Profile
- Hypervisor Manager
- Interconnect
- Interconnect Type
- Logical Enclosure
- Logical Interconnect
- Logical Interconnect Group
- Network Set
- Scopes
- Server Certificate
- Server Hardware
- Server Hardware Type
- Server Profile
- Server Profile Template
- Storage Pool
- Storage System
- Storage Volume
- Storage Volume Attachment
- Storage Volume Template
- Uplink Set

# [v1.2.0]
### Notes
- This release supports API1200 minimally where we can use OneView API1200 with this SDK. No new fields are added/deleted to support API1200. Complete support will be done in next releases.
- Support for API V1020 for image streamer resource deployment plan.

### Oneview Features supported
- Deployment Plan
- Enclosure
- Enclosure Group
- FC Network
- FCoE Network
- Interconnect
- Interconnect Type
- Logical Enclosure
- Logical Interconnect
- Logical Interconnect Group
- Network Set
- Server Hardware
- Server Hardware Type
- Server Profile
- Server Profile Template
- Storage Pool
- Storage System
- Storage Volume
- Storage Volume Attachment
- Storage Volume Template
- Uplink Set

# [v1.1.0]

### Notes
This version supports OneView appliances with version 4.2 using the OneView REST API version 1000.

- Support for Update Group in Logical Enclosure.
- Support for Update Compliance in Logical Interconnect.
- Usecase for synergy infrastructure provisioning with Network.
- Usecase for synergy infrastructure provisioning with i3s.

### Oneview Features supported
- Enclosure
- Enclosure Group
- Ethernet network
- FC network
- FCoE network
- Interconnect
- Interconnect Type
- Logical enclosure
- Logical interconnect
- Logical interconnect group
- Network set
- Scope
- Server hardware
- Server hardware type
- Server profile
- Server profile template
- Storage pool
- Storage system
- Storage volume
- Storage volume attachment
- Storage volume template
- Uplink set

### Image Streamer Features supported
- Deployment Plan

# [v1.0.1]
### Notes
- Patch changes to sever profile to include boot order fixes.
- Usecase for infrasructure provisioning without storage and image streamer

# [v1.0.0]
### Notes
  This is the first release of the OneView modules in Terraform and it adds support to core features listed below.
  This version of the module supports OneView appliances with version 4.10, using the OneView REST API version 800.

### Major changes:
- Support for Go 1.11  
- Added example files for the resources for improved readability and usability.
- Added CHANGELOG to track versions, issues and improvements.
- Officially adopted Semantic Versioning for the SDK
- Added endpoints-support.md to track the supported and tested endpoints for the different HPE OneView REST APIs
- Added SNMP v3 configuration support to Logical Interconnect Group
- Added import support to all resources
- Updated contribution guidelines
- Support for datasources of resources.

### Oneview Features supported
- Enclosure
- Enclosure group
- Ethernet network
- FC network
- Interconnect
- Interconnect type
- Logical enclosure
- Logical interconnect
- Logical interconnect group
- Scope
- Server hardware
- Server hardware type
- Server profile
- Server profile template
- Storage system
- Uplink set<|MERGE_RESOLUTION|>--- conflicted
+++ resolved
@@ -18,16 +18,13 @@
 - Logical Interconnect Group
 - Network Set
 - Scopes
-<<<<<<< HEAD
 - Server Certificates
-=======
 - Server Hardware
 - Server Hardware Type
 - Storage System
 - Storage Volume
 - Storage Volume Attachment
 - Storage Volume Template
->>>>>>> 65dff035
 - Uplink Set
 
 # [v1.3.0]
