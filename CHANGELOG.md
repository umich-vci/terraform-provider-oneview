--- conflicted
+++ resolved
@@ -1,17 +1,11 @@
 All notable changes to this project will be documented in this file.
 This project adheres to [Semantic Versioning](http://semver.org/spec/v2.0.0.html)
-
-<<<<<<< HEAD
-# [v1.4.1] (Unreleased)
-### Bug fixes & Enhancements:
-- [#29] (https://github.com/HewlettPackard/terraform-provider-oneview/issues/29) Add Description and Bios settings to server template
-=======
 # [v1.5.0] (unreleased)
 ### Notes
 ### Major changes:
 - Refactored SDK to take default API version from Oneview appliance
-
->>>>>>> 217592f5
+### Bug fixes & Enhancements:
+- [#29] (https://github.com/HewlettPackard/terraform-provider-oneview/issues/29) Add Description and Bios settings to server template
 
 # [v1.4.0]
 ### Notes
