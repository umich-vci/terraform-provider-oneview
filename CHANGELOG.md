--- conflicted
+++ resolved
@@ -3,29 +3,22 @@
 
 # [v1.3.0](unreleased)
 ### Notes
-<<<<<<< HEAD
 - This release supports to API 800,1000,1200 for Hypervisor Manager and Server Certificate resources.
 - This release supports API1600 minimally where we can use OneView API1600 with this SDK. No new fields are added/deleted to support API1600.
 
 ### Oneview Features supported
+- Enclosure
+- Enclosure Group
 - Interconnects
 - Interconnect Type
+- Logical Enclosure
 - Logical Interconnect
 - Logical Interconnect Group
 - Server Hardware
 - Server Hardware Type
-=======
-- This release supports for API 800,1000,1200 for Hypervisor Manager, Server Certificate resources.
-- This release extended support for API1600 for below resources.
-
-### Oneview Features supported
-- Enclosure
-- Enclosure Group
-- Logical Enclosure
 - Server Profile
 - Server Profile Template
 - Task
->>>>>>> fc81bf5f
 
 # [v1.2.0]
 ### Notes
