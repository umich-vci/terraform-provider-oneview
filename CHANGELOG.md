All notable changes to this project will be documented in this file.
This project adheres to [Semantic Versioning](http://semver.org/spec/v2.0.0.html)

# [v1.4.0](unreleased)
### Notes
- This release supports API1800 minimally where we can use OneView API1800 with this SDK. No new fields are added/deleted to support API1800.

### Oneview Features supported
- Enclosure
- Enclosure Group
- Ethernet Network
- FC Network
- FCOE Network
- Hypervisor Manager
- Interconnect
- Interconnect Type
- Logical Interconnect
- Logical Interconnect Group
- Network Set
- Scopes
<<<<<<< HEAD
- Storage Volume Template
=======
- Server Hardware
- Server Hardware Type
- Storage Volume
>>>>>>> 384c5c42
- Uplink Set

# [v1.3.0]
### Notes
- This release supports to API 800,1000,1200,1600 for Hypervisor Manager, Hypervisor Cluster Profile and Server Certificate resources.
- This release supports API1600 minimally where we can use OneView API1600 with this SDK. No new fields are added/deleted to support API1600.

### Oneview Features supported
- Deployment Plan
- Enclosure
- Enclosure Group
- Ethernet Network
- FC Network
- FCoE Network
- Hypervisor Cluster Profile
- Hypervisor Manager
- Interconnect
- Interconnect Type
- Logical Enclosure
- Logical Interconnect
- Logical Interconnect Group
- Network Set
- Scopes
- Server Certificate
- Server Hardware
- Server Hardware Type
- Server Profile
- Server Profile Template
- Storage Pool
- Storage System
- Storage Volume
- Storage Volume Attachment
- Storage Volume Template
- Uplink Set

# [v1.2.0]
### Notes
- This release supports API1200 minimally where we can use OneView API1200 with this SDK. No new fields are added/deleted to support API1200. Complete support will be done in next releases.
- Support for API V1020 for image streamer resource deployment plan.

### Oneview Features supported
- Deployment Plan
- Enclosure
- Enclosure Group
- FC Network
- FCoE Network
- Interconnect
- Interconnect Type
- Logical Enclosure
- Logical Interconnect
- Logical Interconnect Group
- Network Set
- Server Hardware
- Server Hardware Type
- Server Profile
- Server Profile Template
- Storage Pool
- Storage System
- Storage Volume
- Storage Volume Attachment
- Storage Volume Template
- Uplink Set

# [v1.1.0]

### Notes
This version supports OneView appliances with version 4.2 using the OneView REST API version 1000.

- Support for Update Group in Logical Enclosure.
- Support for Update Compliance in Logical Interconnect.
- Usecase for synergy infrastructure provisioning with Network.
- Usecase for synergy infrastructure provisioning with i3s.

### Oneview Features supported
- Enclosure
- Enclosure Group
- Ethernet network
- FC network
- FCoE network
- Interconnect
- Interconnect Type
- Logical enclosure
- Logical interconnect
- Logical interconnect group
- Network set
- Scope
- Server hardware
- Server hardware type
- Server profile
- Server profile template
- Storage pool
- Storage system
- Storage volume
- Storage volume attachment
- Storage volume template
- Uplink set

### Image Streamer Features supported
- Deployment Plan

# [v1.0.1]
### Notes
- Patch changes to sever profile to include boot order fixes.
- Usecase for infrasructure provisioning without storage and image streamer

# [v1.0.0]
### Notes
  This is the first release of the OneView modules in Terraform and it adds support to core features listed below.
  This version of the module supports OneView appliances with version 4.10, using the OneView REST API version 800.

### Major changes:
- Support for Go 1.11  
- Added example files for the resources for improved readability and usability.
- Added CHANGELOG to track versions, issues and improvements.
- Officially adopted Semantic Versioning for the SDK
- Added endpoints-support.md to track the supported and tested endpoints for the different HPE OneView REST APIs
- Added SNMP v3 configuration support to Logical Interconnect Group
- Added import support to all resources
- Updated contribution guidelines
- Support for datasources of resources.

### Oneview Features supported
- Enclosure
- Enclosure group
- Ethernet network
- FC network
- Interconnect
- Interconnect type
- Logical enclosure
- Logical interconnect
- Logical interconnect group
- Scope
- Server hardware
- Server hardware type
- Server profile
- Server profile template
- Storage system
- Uplink set<|MERGE_RESOLUTION|>--- conflicted
+++ resolved
@@ -18,13 +18,10 @@
 - Logical Interconnect Group
 - Network Set
 - Scopes
-<<<<<<< HEAD
-- Storage Volume Template
-=======
 - Server Hardware
 - Server Hardware Type
 - Storage Volume
->>>>>>> 384c5c42
+- Storage Volume Template
 - Uplink Set
 
 # [v1.3.0]
