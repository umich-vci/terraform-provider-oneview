All notable changes to this project will be documented in this file.
This project adheres to [Semantic Versioning](http://semver.org/spec/v2.0.0.html)

# [v1.0.0] (Unreleased)
### Notes
  Major release which extends support to OneView appliances with versions 4.10, using the OneView Rest API version 800.

### Major changes:
- Extended support of SDK to OneView API800.
- Support for Go 1.11  
- Added example files for the resources for improved readability and usability.
- Added CHANGELOG to track versions, issues and improvements.
- Officially adopted Semantic Versioning for the SDK
- Added endpoints-support.md to track the supported and tested endpoints for the different HPE OneView REST APIs
- Added SNMP v3 configuration support to Logical Interconnect Group
- Added import support to all resources
- Updated contribution guidelines

#### Bug fixes & Enhancements:
- [#47] (https://github.com/HewlettPackard/terraform-provider-oneview/issues/47) Added Synergy Support for Logical Interconnect Groups

### Oneview Features supported
- Enclosure    
- FC network
- Logical interconnect group
- Scope
- Server hardware
<<<<<<< HEAD
- LogicalEnclosure
=======
- Uplink Set
>>>>>>> 9d36c9b6
<|MERGE_RESOLUTION|>--- conflicted
+++ resolved
@@ -25,8 +25,5 @@
 - Logical interconnect group
 - Scope
 - Server hardware
-<<<<<<< HEAD
 - LogicalEnclosure
-=======
-- Uplink Set
->>>>>>> 9d36c9b6
+- Uplink Set