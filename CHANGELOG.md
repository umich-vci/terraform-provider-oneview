All notable changes to this project will be documented in this file.
This project adheres to [Semantic Versioning](http://semver.org/spec/v2.0.0.html)

# [v1.1.0] (UnReleased)

### Notes
This version supports OneView appliances with version 4.2 using the OneView REST API version 1000.

- Support for Update Group in Logical Enclosure.
- Support for Update Compliance in Logical Interconnect.
- Usecase for synergy infrastructure provisioning with Network.
- Usecase for synergy infrastructure provisioning with i3s.

### Oneview Features supported
- Enclosure
- Enclosure Group
- Ethernet network
- FC network
- FCoE network
- Interconnect
- Interconnect Type
- Logical enclosure
<<<<<<< HEAD
- Logical interconnect group
=======
- Logical interconnect
>>>>>>> b50f1a10
- Network set
- Scope
- Server hardware
- Server hardware type
- Storage pool
- Storage system
- Storage volume
- Storage volume attachment
- Storage volume template
- Uplink set

### Image Streamer Features supported
- Deployment Plan

# [v1.0.1]
### Notes
- Patch changes to sever profile to include boot order fixes.
- Usecase for infrasructure provisioning without storage and image streamer

# [v1.0.0]
### Notes
  This is the first release of the OneView modules in Terraform and it adds support to core features listed below.
  This version of the module supports OneView appliances with version 4.10, using the OneView REST API version 800.

### Major changes:
- Support for Go 1.11  
- Added example files for the resources for improved readability and usability.
- Added CHANGELOG to track versions, issues and improvements.
- Officially adopted Semantic Versioning for the SDK
- Added endpoints-support.md to track the supported and tested endpoints for the different HPE OneView REST APIs
- Added SNMP v3 configuration support to Logical Interconnect Group
- Added import support to all resources
- Updated contribution guidelines
- Support for datasources of resources.

### Oneview Features supported
- Enclosure
- Enclosure group
- Ethernet network
- FC network
- Interconnect
- Interconnect type
- Logical enclosure
- Logical interconnect
- Logical interconnect group
- Scope
- Server hardware
- Server hardware type
- Server profile
- Server profile template
- Storage system
- Uplink set<|MERGE_RESOLUTION|>--- conflicted
+++ resolved
@@ -20,11 +20,8 @@
 - Interconnect
 - Interconnect Type
 - Logical enclosure
-<<<<<<< HEAD
+- Logical interconnect
 - Logical interconnect group
-=======
-- Logical interconnect
->>>>>>> b50f1a10
 - Network set
 - Scope
 - Server hardware
