All notable changes to this project will be documented in this file.
This project adheres to [Semantic Versioning](http://semver.org/spec/v2.0.0.html)

# [v1.0.2] (UnReleased)

This version supports OneView appliances with version 4.2 using the OneView REST API version 1000.

- Support for Update Compliance in Logical Interconnect.
- Usecase for synergy infrastructure provisioning with Network.

### Oneview Features supported
- Network Set
<<<<<<< HEAD
- Storage Volume Attachment
=======
- Storage System
>>>>>>> 5408db05

# [v1.0.1]
### Notes
- Patch changes to sever profile to include boot order fixes.
- Usecase for infrasructure provisioning without storage and image streamer
  
# [v1.0.0]
### Notes
  This is the first release of the OneView modules in Terraform and it adds support to core features listed below. 
  This version of the module supports OneView appliances with version 4.10, using the OneView REST API version 800. 

### Major changes:
- Support for Go 1.11  
- Added example files for the resources for improved readability and usability.
- Added CHANGELOG to track versions, issues and improvements.
- Officially adopted Semantic Versioning for the SDK
- Added endpoints-support.md to track the supported and tested endpoints for the different HPE OneView REST APIs
- Added SNMP v3 configuration support to Logical Interconnect Group
- Added import support to all resources
- Updated contribution guidelines
- Support for datasources of resources.

### Oneview Features supported
- Enclosure
- Enclosure group
- Ethernet network
- FC network
- Interconnect
- Interconnect type
- Logical enclosure
- Logical interconnect
- Logical interconnect group
- Scope
- Server hardware
- Server hardware type
- Server profile
- Server profile template
- Storage system
- Uplink set<|MERGE_RESOLUTION|>--- conflicted
+++ resolved
@@ -10,11 +10,8 @@
 
 ### Oneview Features supported
 - Network Set
-<<<<<<< HEAD
-- Storage Volume Attachment
-=======
 - Storage System
->>>>>>> 5408db05
+- Storage volume attachment
 
 # [v1.0.1]
 ### Notes
