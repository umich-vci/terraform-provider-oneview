All notable changes to this project will be documented in this file.
This project adheres to [Semantic Versioning](http://semver.org/spec/v2.0.0.html)

# [v1.0.2] (UnReleased)

### Notes
This version supports OneView appliances with version 4.2 using the OneView REST API version 1000.

- Support for Update Group in Logical Enclosure.
- Support for Update Compliance in Logical Interconnect.
- Usecase for synergy infrastructure provisioning with Network.

### Oneview Features supported
<<<<<<< HEAD
- FC network
=======
- Ethernet network
>>>>>>> 90a9e199
- Logical enclosure
- Network set
- Storage system
- Storage volume attachment

### Image Streamer Features supported
- Deployment Plan

# [v1.0.1]
### Notes
- Patch changes to sever profile to include boot order fixes.
- Usecase for infrasructure provisioning without storage and image streamer
  
# [v1.0.0]
### Notes
  This is the first release of the OneView modules in Terraform and it adds support to core features listed below. 
  This version of the module supports OneView appliances with version 4.10, using the OneView REST API version 800. 

### Major changes:
- Support for Go 1.11  
- Added example files for the resources for improved readability and usability.
- Added CHANGELOG to track versions, issues and improvements.
- Officially adopted Semantic Versioning for the SDK
- Added endpoints-support.md to track the supported and tested endpoints for the different HPE OneView REST APIs
- Added SNMP v3 configuration support to Logical Interconnect Group
- Added import support to all resources
- Updated contribution guidelines
- Support for datasources of resources.

### Oneview Features supported
- Enclosure
- Enclosure group
- Ethernet network
- FC network
- Interconnect
- Interconnect type
- Logical enclosure
- Logical interconnect
- Logical interconnect group
- Scope
- Server hardware
- Server hardware type
- Server profile
- Server profile template
- Storage system
- Uplink set<|MERGE_RESOLUTION|>--- conflicted
+++ resolved
@@ -11,11 +11,8 @@
 - Usecase for synergy infrastructure provisioning with Network.
 
 ### Oneview Features supported
-<<<<<<< HEAD
+- Ethernet network
 - FC network
-=======
-- Ethernet network
->>>>>>> 90a9e199
 - Logical enclosure
 - Network set
 - Storage system
