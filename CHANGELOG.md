All notable changes to this project will be documented in this file.
This project adheres to [Semantic Versioning](http://semver.org/spec/v2.0.0.html)

# [v1.0.0] (Unreleased)
### Notes
  Major release which extends support to OneView appliances with versions 4.10, using the OneView Rest API version 800.

### Major changes:
- Extended support of SDK to OneView API800.
- Support for Go 1.11  
- Added example files for the resources for improved readability and usability.
- Added CHANGELOG to track versions, issues and improvements.
- Officially adopted Semantic Versioning for the SDK
- Added endpoints-support.md to track the supported and tested endpoints for the different HPE OneView REST APIs
- Added SNMP v3 configuration support to Logical Interconnect Group
- Added import support to all resources
- Updated contribution guidelines

#### Bug fixes & Enhancements:
- [#47] (https://github.com/HewlettPackard/terraform-provider-oneview/issues/47) Added Synergy Support for Logical Interconnect Groups

### Oneview Features supported
- Enclosure
- Enclosure group
- Ethernet network
- FC network
- Interconnect
- Interconnect type
- Logical enclosure
- Logical interconnect
- Logical interconnect group
- Scope
- Server hardware
<<<<<<< HEAD
- Storage system
- Uplink Set
=======
- Server hardware type
- Server profile
- Server profile template
- Uplink set
>>>>>>> 23d24854
<|MERGE_RESOLUTION|>--- conflicted
+++ resolved
@@ -31,12 +31,8 @@
 - Logical interconnect group
 - Scope
 - Server hardware
-<<<<<<< HEAD
-- Storage system
-- Uplink Set
-=======
 - Server hardware type
 - Server profile
 - Server profile template
-- Uplink set
->>>>>>> 23d24854
+- Storage system
+- Uplink set