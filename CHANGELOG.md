--- conflicted
+++ resolved
@@ -10,15 +10,10 @@
 - Usecase for synergy infrastructure provisioning with Network.
 
 ### Oneview Features supported
-<<<<<<< HEAD
-- Network Set
-- Storage pool
-- Storage System
-=======
 - Logical enclosure
 - Network set
+- Storage pool
 - Storage system
->>>>>>> ed138db7
 - Storage volume attachment
 
 ### Image Streamer Features supported
