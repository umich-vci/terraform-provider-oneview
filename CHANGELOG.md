All notable changes to this project will be documented in this file.
This project adheres to [Semantic Versioning](http://semver.org/spec/v2.0.0.html)

# [v1.4.0](unreleased)
### Notes
- This release supports API1800 minimally where we can use OneView API1800 with this SDK. No new fields are added/deleted to support API1800.

### Oneview Features supported
- Enclosure
- Enclosure Group
- Ethernet Network
- FC Network
- FCOE Network
- Hypervisor Cluster Profile
- Hypervisor Manager
- Interconnect
- Interconnect Type
- Logical Interconnect
- Logical Interconnect Group
- Network Set
- Scopes
<<<<<<< HEAD
- Storage Pool
=======
- Server Certificates
- Server Hardware
- Server Hardware Type
- Storage System
- Storage Volume
- Storage Volume Attachment
- Storage Volume Template
>>>>>>> 257ba03e
- Uplink Set

# [v1.3.0]
### Notes
- This release supports to API 800,1000,1200,1600 for Hypervisor Manager, Hypervisor Cluster Profile and Server Certificate resources.
- This release supports API1600 minimally where we can use OneView API1600 with this SDK. No new fields are added/deleted to support API1600.

### Oneview Features supported
- Deployment Plan
- Enclosure
- Enclosure Group
- Ethernet Network
- FC Network
- FCoE Network
- Hypervisor Cluster Profile
- Hypervisor Manager
- Interconnect
- Interconnect Type
- Logical Enclosure
- Logical Interconnect
- Logical Interconnect Group
- Network Set
- Scopes
- Server Certificate
- Server Hardware
- Server Hardware Type
- Server Profile
- Server Profile Template
- Storage Pool
- Storage System
- Storage Volume
- Storage Volume Attachment
- Storage Volume Template
- Uplink Set

# [v1.2.0]
### Notes
- This release supports API1200 minimally where we can use OneView API1200 with this SDK. No new fields are added/deleted to support API1200. Complete support will be done in next releases.
- Support for API V1020 for image streamer resource deployment plan.

### Oneview Features supported
- Deployment Plan
- Enclosure
- Enclosure Group
- FC Network
- FCoE Network
- Interconnect
- Interconnect Type
- Logical Enclosure
- Logical Interconnect
- Logical Interconnect Group
- Network Set
- Server Hardware
- Server Hardware Type
- Server Profile
- Server Profile Template
- Storage Pool
- Storage System
- Storage Volume
- Storage Volume Attachment
- Storage Volume Template
- Uplink Set

# [v1.1.0]

### Notes
This version supports OneView appliances with version 4.2 using the OneView REST API version 1000.

- Support for Update Group in Logical Enclosure.
- Support for Update Compliance in Logical Interconnect.
- Usecase for synergy infrastructure provisioning with Network.
- Usecase for synergy infrastructure provisioning with i3s.

### Oneview Features supported
- Enclosure
- Enclosure Group
- Ethernet network
- FC network
- FCoE network
- Interconnect
- Interconnect Type
- Logical enclosure
- Logical interconnect
- Logical interconnect group
- Network set
- Scope
- Server hardware
- Server hardware type
- Server profile
- Server profile template
- Storage pool
- Storage system
- Storage volume
- Storage volume attachment
- Storage volume template
- Uplink set

### Image Streamer Features supported
- Deployment Plan

# [v1.0.1]
### Notes
- Patch changes to sever profile to include boot order fixes.
- Usecase for infrasructure provisioning without storage and image streamer

# [v1.0.0]
### Notes
  This is the first release of the OneView modules in Terraform and it adds support to core features listed below.
  This version of the module supports OneView appliances with version 4.10, using the OneView REST API version 800.

### Major changes:
- Support for Go 1.11  
- Added example files for the resources for improved readability and usability.
- Added CHANGELOG to track versions, issues and improvements.
- Officially adopted Semantic Versioning for the SDK
- Added endpoints-support.md to track the supported and tested endpoints for the different HPE OneView REST APIs
- Added SNMP v3 configuration support to Logical Interconnect Group
- Added import support to all resources
- Updated contribution guidelines
- Support for datasources of resources.

### Oneview Features supported
- Enclosure
- Enclosure group
- Ethernet network
- FC network
- Interconnect
- Interconnect type
- Logical enclosure
- Logical interconnect
- Logical interconnect group
- Scope
- Server hardware
- Server hardware type
- Server profile
- Server profile template
- Storage system
- Uplink set<|MERGE_RESOLUTION|>--- conflicted
+++ resolved
@@ -19,17 +19,14 @@
 - Logical Interconnect Group
 - Network Set
 - Scopes
-<<<<<<< HEAD
-- Storage Pool
-=======
 - Server Certificates
 - Server Hardware
 - Server Hardware Type
+- Storage Pool
 - Storage System
 - Storage Volume
 - Storage Volume Attachment
 - Storage Volume Template
->>>>>>> 257ba03e
 - Uplink Set
 
 # [v1.3.0]
