All notable changes to this project will be documented in this file.
This project adheres to [Semantic Versioning](http://semver.org/spec/v2.0.0.html)

# [v1.3.0](unreleased)
### Notes
<<<<<<< HEAD
- This release supports for API 800,1000,1200,1600  for resource listed below.

### Oneview Features supported
- Hypervisor Manager
- Server Certificate
- Storage Pool
=======
- This release supports for API 800,1000,1200 for Hypervisor Manager, Server Certificate resources.
- This release extended support for API1600 for below resources.

### Oneview Features supported
- Enclosure
- Enclosure Group
- Logical Enclosure
- Server Profile
- Server Profile Template
- Task
>>>>>>> fc81bf5f

# [v1.2.0]
### Notes
- This release supports API1200 minimally where we can use OneView API1200 with this SDK. No new fields are added/deleted to support API1200. Complete support will be done in next releases.
- Support for API V1020 for image streamer resource deployment plan.

### Oneview Features supported
- Deployment Plan
- Enclosure
- Enclosure Group
- FC Network
- FCoE Network
- Interconnect
- Interconnect Type
- Logical Enclosure
- Logical Interconnect
- Logical Interconnect Group
- Network Set
- Server Hardware
- Server Hardware Type
- Server Profile
- Server Profile Template
- Storage Pool
- Storage System
- Storage Volume
- Storage Volume Attachment
- Storage Volume Template
- Uplink Set

# [v1.1.0]

### Notes
This version supports OneView appliances with version 4.2 using the OneView REST API version 1000.

- Support for Update Group in Logical Enclosure.
- Support for Update Compliance in Logical Interconnect.
- Usecase for synergy infrastructure provisioning with Network.
- Usecase for synergy infrastructure provisioning with i3s.

### Oneview Features supported
- Enclosure
- Enclosure Group
- Ethernet network
- FC network
- FCoE network
- Interconnect
- Interconnect Type
- Logical enclosure
- Logical interconnect
- Logical interconnect group
- Network set
- Scope
- Server hardware
- Server hardware type
- Server profile
- Server profile template
- Storage pool
- Storage system
- Storage volume
- Storage volume attachment
- Storage volume template
- Uplink set

### Image Streamer Features supported
- Deployment Plan

# [v1.0.1]
### Notes
- Patch changes to sever profile to include boot order fixes.
- Usecase for infrasructure provisioning without storage and image streamer

# [v1.0.0]
### Notes
  This is the first release of the OneView modules in Terraform and it adds support to core features listed below.
  This version of the module supports OneView appliances with version 4.10, using the OneView REST API version 800.

### Major changes:
- Support for Go 1.11  
- Added example files for the resources for improved readability and usability.
- Added CHANGELOG to track versions, issues and improvements.
- Officially adopted Semantic Versioning for the SDK
- Added endpoints-support.md to track the supported and tested endpoints for the different HPE OneView REST APIs
- Added SNMP v3 configuration support to Logical Interconnect Group
- Added import support to all resources
- Updated contribution guidelines
- Support for datasources of resources.

### Oneview Features supported
- Enclosure
- Enclosure group
- Ethernet network
- FC network
- Interconnect
- Interconnect type
- Logical enclosure
- Logical interconnect
- Logical interconnect group
- Scope
- Server hardware
- Server hardware type
- Server profile
- Server profile template
- Storage system
- Uplink set<|MERGE_RESOLUTION|>--- conflicted
+++ resolved
@@ -3,14 +3,6 @@
 
 # [v1.3.0](unreleased)
 ### Notes
-<<<<<<< HEAD
-- This release supports for API 800,1000,1200,1600  for resource listed below.
-
-### Oneview Features supported
-- Hypervisor Manager
-- Server Certificate
-- Storage Pool
-=======
 - This release supports for API 800,1000,1200 for Hypervisor Manager, Server Certificate resources.
 - This release extended support for API1600 for below resources.
 
@@ -20,8 +12,9 @@
 - Logical Enclosure
 - Server Profile
 - Server Profile Template
+- Storage Pool
 - Task
->>>>>>> fc81bf5f
+
 
 # [v1.2.0]
 ### Notes
