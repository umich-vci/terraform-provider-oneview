--- conflicted
+++ resolved
@@ -18,12 +18,9 @@
 - Logical Interconnect Group
 - Network Set
 - Scopes
-<<<<<<< HEAD
-- Storage Volume
-=======
 - Server Hardware
 - Server Hardware Type
->>>>>>> 10879a53
+- Storage Volume
 - Uplink Set
 
 # [v1.3.0]
