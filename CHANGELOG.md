All notable changes to this project will be documented in this file.
This project adheres to [Semantic Versioning](http://semver.org/spec/v2.0.0.html)

# [v1.0.0] (Unreleased)
### Notes
  Major release which extends support to OneView appliances with versions 4.10, using the OneView Rest API version 800.

### Major changes:
- Extended support of SDK to OneView API800.
- Support for Go 1.11  
- Added example files for the resources for improved readability and usability.
- Added CHANGELOG to track versions, issues and improvements.
- Officially adopted Semantic Versioning for the SDK
- Added endpoints-support.md to track the supported and tested endpoints for the different HPE OneView REST APIs
- Added SNMP v3 configuration support to Logical Interconnect Group
- Added import support to all resources
- Updated contribution guidelines

#### Bug fixes & Enhancements:
- [#47] (https://github.com/HewlettPackard/terraform-provider-oneview/issues/47) Added Synergy Support for Logical Interconnect Groups

### Oneview Features supported
- Enclosure
- Enclosure group
- FC network
- Logical interconnect
- Logical interconnect group
- Interconnect
- Scope
- Server hardware
<<<<<<< HEAD
- Server hardware type
=======
- LogicalEnclosure
>>>>>>> 35d6934f
- Uplink Set<|MERGE_RESOLUTION|>--- conflicted
+++ resolved
@@ -23,14 +23,11 @@
 - Enclosure
 - Enclosure group
 - FC network
+- Logical enclosure
 - Logical interconnect
 - Logical interconnect group
 - Interconnect
 - Scope
 - Server hardware
-<<<<<<< HEAD
 - Server hardware type
-=======
-- LogicalEnclosure
->>>>>>> 35d6934f
-- Uplink Set+- Uplink set