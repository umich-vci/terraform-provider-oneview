--- conflicted
+++ resolved
@@ -21,14 +21,11 @@
 - Server Hardware Type
 - Server Profile
 - Server Profile Template
-<<<<<<< HEAD
-- Storage Volume Template
-=======
 - Storage Pool
 - Storage System
 - Storage Volume
 - Storage Volume Attachment
->>>>>>> 19dfff3d
+- Storage Volume Template
 
 # [v1.2.0]
 ### Notes
