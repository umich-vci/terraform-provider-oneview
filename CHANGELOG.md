All notable changes to this project will be documented in this file.
This project adheres to [Semantic Versioning](http://semver.org/spec/v2.0.0.html)

# [v1.3.0](unreleased)
### Notes
<<<<<<< HEAD
- This release supports for API 800,1000,1200,1600  for resource listed below.

### Oneview Features supported
- Deployment Plan
=======
- This release supports to API 800,1000,1200,1600 for Hypervisor Manager and Server Certificate resources.
- This release supports API1600 minimally where we can use OneView API1600 with this SDK. No new fields are added/deleted to support API1600.

### Oneview Features supported
- Enclosure
- Enclosure Group
- Hypervisor Manager
- Interconnect
- Interconnect Type
- Logical Enclosure
- Logical Interconnect
- Logical Interconnect Group
- Server Certificate
- Server Hardware
- Server Hardware Type
- Server Profile
- Server Profile Template
- Task
>>>>>>> b443a6e3

# [v1.2.0]
### Notes
- This release supports API1200 minimally where we can use OneView API1200 with this SDK. No new fields are added/deleted to support API1200. Complete support will be done in next releases.
- Support for API V1020 for image streamer resource deployment plan.

### Oneview Features supported
- Deployment Plan
- Enclosure
- Enclosure Group
- FC Network
- FCoE Network
- Interconnect
- Interconnect Type
- Logical Enclosure
- Logical Interconnect
- Logical Interconnect Group
- Network Set
- Server Hardware
- Server Hardware Type
- Server Profile
- Server Profile Template
- Storage Pool
- Storage System
- Storage Volume
- Storage Volume Attachment
- Storage Volume Template
- Uplink Set

# [v1.1.0]

### Notes
This version supports OneView appliances with version 4.2 using the OneView REST API version 1000.

- Support for Update Group in Logical Enclosure.
- Support for Update Compliance in Logical Interconnect.
- Usecase for synergy infrastructure provisioning with Network.
- Usecase for synergy infrastructure provisioning with i3s.

### Oneview Features supported
- Enclosure
- Enclosure Group
- Ethernet network
- FC network
- FCoE network
- Interconnect
- Interconnect Type
- Logical enclosure
- Logical interconnect
- Logical interconnect group
- Network set
- Scope
- Server hardware
- Server hardware type
- Server profile
- Server profile template
- Storage pool
- Storage system
- Storage volume
- Storage volume attachment
- Storage volume template
- Uplink set

### Image Streamer Features supported
- Deployment Plan

# [v1.0.1]
### Notes
- Patch changes to sever profile to include boot order fixes.
- Usecase for infrasructure provisioning without storage and image streamer

# [v1.0.0]
### Notes
  This is the first release of the OneView modules in Terraform and it adds support to core features listed below.
  This version of the module supports OneView appliances with version 4.10, using the OneView REST API version 800.

### Major changes:
- Support for Go 1.11  
- Added example files for the resources for improved readability and usability.
- Added CHANGELOG to track versions, issues and improvements.
- Officially adopted Semantic Versioning for the SDK
- Added endpoints-support.md to track the supported and tested endpoints for the different HPE OneView REST APIs
- Added SNMP v3 configuration support to Logical Interconnect Group
- Added import support to all resources
- Updated contribution guidelines
- Support for datasources of resources.

### Oneview Features supported
- Enclosure
- Enclosure group
- Ethernet network
- FC network
- Interconnect
- Interconnect type
- Logical enclosure
- Logical interconnect
- Logical interconnect group
- Scope
- Server hardware
- Server hardware type
- Server profile
- Server profile template
- Storage system
- Uplink set<|MERGE_RESOLUTION|>--- conflicted
+++ resolved
@@ -3,16 +3,11 @@
 
 # [v1.3.0](unreleased)
 ### Notes
-<<<<<<< HEAD
-- This release supports for API 800,1000,1200,1600  for resource listed below.
-
-### Oneview Features supported
-- Deployment Plan
-=======
 - This release supports to API 800,1000,1200,1600 for Hypervisor Manager and Server Certificate resources.
 - This release supports API1600 minimally where we can use OneView API1600 with this SDK. No new fields are added/deleted to support API1600.
 
 ### Oneview Features supported
+- Deployment Plan
 - Enclosure
 - Enclosure Group
 - Hypervisor Manager
@@ -27,7 +22,7 @@
 - Server Profile
 - Server Profile Template
 - Task
->>>>>>> b443a6e3
+
 
 # [v1.2.0]
 ### Notes
